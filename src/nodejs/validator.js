/*
 * Copyright 2018. F5 Networks, Inc. See End User License Agreement ("EULA") for
 * license terms. Notwithstanding anything to the contrary in the EULA, Licensee
 * may copy and modify this software product for its internal business purposes.
 * Further, Licensee may upload, publish and distribute the modified version of
 * the software product on devcentral.f5.com.
 */

'use strict';

const Ajv = require('ajv');
const logger = require('./logger.js');
const util = require('./util.js');
const schema = require('./config/schema-main.json');

/**
 * Validate schema
 *
 * @param {Object} obj - object to validate
 *
 * @returns {Object} Promise which is resolved with the validated schema
 */
function validateSchema(obj) {
<<<<<<< HEAD
    // allows defaults assigment
=======
>>>>>>> c185e89d
    const ajv = new Ajv({ useDefaults: true });
    const validate = ajv.compile(schema);
    const valid = validate(obj);

    if (!valid) {
        const error = util.stringify(validate.errors);
        logger.error(`validateSchema invalid: ${error}`);
        return Promise.reject(new Error(error));
    }
    return Promise.resolve(obj);
}

module.exports = {
    validateConfig: validateSchema
};<|MERGE_RESOLUTION|>--- conflicted
+++ resolved
@@ -21,10 +21,6 @@
  * @returns {Object} Promise which is resolved with the validated schema
  */
 function validateSchema(obj) {
-<<<<<<< HEAD
-    // allows defaults assigment
-=======
->>>>>>> c185e89d
     const ajv = new Ajv({ useDefaults: true });
     const validate = ajv.compile(schema);
     const valid = validate(obj);
