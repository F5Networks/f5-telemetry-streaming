--- conflicted
+++ resolved
@@ -93,32 +93,20 @@
         Object.keys(systemPollers).forEach((k) => {
             const args = { config: systemPollers[k] };
             // check for enabled=false first
-<<<<<<< HEAD
+            const baseMsg = `system poller ${k} interval: ${args.config.interval} secs`;
             if (args.config.enabled === false) {
                 if (pollerIDs[k]) {
-                    logger.info(`System poller ${k} disabled, stopping`);
+                    logger.info(`Disabling ${baseMsg}`);
                     util.stop(pollerIDs[k]);
                     delete pollerIDs[k];
                 }
             } else if (pollerIDs[k]) {
-                logger.info(`Updating system poller ${k} interval: ${args.config.interval} secs`);
+                logger.info(`Updating ${baseMsg}`);
                 args.tracer = util.tracer.createFromConfig(CLASS_NAME, k, args.config);
                 pollerIDs[k] = util.update(pollerIDs[k], safeProcess, args, args.config.interval);
             } else {
-                logger.info(`Starting system poller ${k} interval: ${args.config.interval} secs`);
+                logger.info(`Starting ${baseMsg}`);
                 args.tracer = util.tracer.createFromConfig(CLASS_NAME, k, args.config);
-=======
-            const baseMsg = `system poller ${k} interval: ${args.config.interval} secs`;
-            if (args.config.enabled === false && pollerIDs[k]) {
-                logger.info(`Disabling ${baseMsg}`);
-                util.stop(pollerIDs[k]);
-                delete pollerIDs[k];
-            } else if (pollerIDs[k]) {
-                logger.info(`Updating ${baseMsg}`);
-                pollerIDs[k] = util.update(pollerIDs[k], safeProcess, args, args.config.interval);
-            } else {
-                logger.info(`Starting ${baseMsg}`);
->>>>>>> 27d65a0b
                 pollerIDs[k] = util.start(safeProcess, args, args.config.interval);
             }
         });
