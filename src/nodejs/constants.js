/*
 * Copyright 2018. F5 Networks, Inc. See End User License Agreement ("EULA") for
 * license terms. Notwithstanding anything to the contrary in the EULA, Licensee
 * may copy and modify this software product for its internal business purposes.
 * Further, Licensee may upload, publish and distribute the modified version of
 * the software product on devcentral.f5.com.
 */

'use strict';

module.exports = {
    STATS_KEY_SEP: '::',
<<<<<<< HEAD
    CONSUMERS_DIR: './consumers'
=======
    DEFAULT_HOST: 'localhost',
    DEFAULT_PORT: 443,
    USER_AGENT: 'f5-telemetry/1.0'
>>>>>>> c185e89d
};<|MERGE_RESOLUTION|>--- conflicted
+++ resolved
@@ -10,11 +10,8 @@
 
 module.exports = {
     STATS_KEY_SEP: '::',
-<<<<<<< HEAD
-    CONSUMERS_DIR: './consumers'
-=======
+    CONSUMERS_DIR: './consumers',
     DEFAULT_HOST: 'localhost',
     DEFAULT_PORT: 443,
     USER_AGENT: 'f5-telemetry/1.0'
->>>>>>> c185e89d
 };