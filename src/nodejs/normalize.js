--- conflicted
+++ resolved
@@ -89,46 +89,27 @@
         return ret;
     },
 
-<<<<<<< HEAD
-/**
- * Check for a match
- *
- * @param {String} data           - data
- * @param {String} pattern        - pattern to match on
- * @param {Integer} group         - group to choose from match
- * @param {String} excludePattern - even if 'pattern' has a match, optionally check for exclude pattern
- *
- * @returns {String} Returns matched key
- */
-const checkForMatch = (data, pattern, group, excludePattern) => {
-    let ret;
-    const g = group || 0;
-    let match = data.match(pattern);
-    if (match && match[g]) ret = match[g];
-    if (excludePattern) {
-        match = data.match(excludePattern);
-        if (match) ret = false;
-    }
-    return ret;
-};
-=======
     /**
      * Check for a match
      *
      * @param {String} data    - data
      * @param {String} pattern - pattern to match on
      * @param {Integer} group  - group to choose from match
+     * @param {String} excludePattern - even if 'pattern' has a match, optionally check for exclude pattern
      *
      * @returns {String} Returns matched key
      */
-    _checkForMatch(data, pattern, group) {
+    _checkForMatch(data, pattern, group, excludePattern) {
         let ret;
         const g = group || 0;
-        const match = data.match(pattern);
+        let match = data.match(pattern);
         if (match && match[g]) ret = match[g];
-        return ret;
-    },
->>>>>>> 6fe3c5f2
+        if (excludePattern) {
+            match = data.match(excludePattern);
+            if (match) ret = false;
+        }
+        return ret;
+    },
 
     /**
      * Rename keys in object using regex or constant
@@ -201,77 +182,32 @@
     _reduceData(data, options) {
         let ret = Array.isArray(data) ? [] : {};
 
-<<<<<<< HEAD
-/**
- * Standardize and reduce complexity of provided data
- *
- * @param {Object} data                        - data to reduce
- * @param {Object} options                     - options
- * @param {Object} [options.convertArrayToMap] - key to drill down into data, using a defined notation
- * @param {Object} [options.includeFirstEntry] - include first item in 'entries' at the top level
- *
- * @returns {Object} Returns reduced object
- */
-function reduceData(data, options) {
-    let ret = Array.isArray(data) ? [] : {};
-
-    // reduce down the nested structure for some well known keys - assuming only one in object
-    const keysToReduce = ['nestedStats', 'value', 'description', 'color'];
-    for (let i = 0; i < keysToReduce.length; i += 1) {
-        const item = data[keysToReduce[i]];
-        if (item !== undefined && Object.keys(data).length === 1) return reduceData(item, options);
-    }
-
-    // .entries evaluates to true if data is an array
-    const entries = 'entries';
-    if (data[entries] && !Array.isArray(data)) {
-        // entry keys may look like https://localhost/mgmt/tm/sys/tmm-info/0.0/stats, we should simplify this somewhat
-        const simplifyKey = key => key.replace('https://localhost/', '').replace('mgmt/tm/', '');
-
-        const iFE = options.includeFirstEntry;
-        const entryKey = Object.keys(data[entries])[0];
-        if (iFE && checkForMatch(entryKey, iFE.pattern, iFE.group, iFE.excludePattern)) {
-            data = Object.assign(data[entries][entryKey], data);
-            delete data[entries]; // delete entries key after merge
-            Object.keys(data).forEach((k) => {
-                ret[simplifyKey(k)] = reduceData(data[k], options);
-            });
-            return reduceData(ret, options);
-        }
-        // standard entries reduce
-        Object.keys(data[entries]).forEach((k) => {
-            ret[simplifyKey(k)] = reduceData(data[entries][k], options);
-        });
-        return reduceData(ret, options);
-    }
-
-    // simply include and then recurse
-    if (typeof data === 'object') {
-        if (Array.isArray(data)) {
-            // convert array to map if required, otherwise just include
-            const catm = options.convertArrayToMap;
-            if (catm && catm.keyName) {
-                ret = util.convertArrayToMap(data, catm.keyName, { keyPrefix: catm.keyNamePrefix });
-                ret = reduceData(ret, options);
-=======
-        // reduce down the nested structure for some well known keys (only one in object)
+        // reduce down the nested structure for some well known keys - assuming only one in object
         const keysToReduce = ['nestedStats', 'value', 'description', 'color'];
         for (let i = 0; i < keysToReduce.length; i += 1) {
             const item = data[keysToReduce[i]];
-            if (item !== undefined && Object.keys(data).length === 1) {
-                return this._reduceData(item, options);
+            if (item !== undefined && Object.keys(data).length === 1) return this._reduceData(item, options);
+        }
+
+        // .entries evaluates to true if data is an array
+        const entries = 'entries';
+        if (data[entries] && !Array.isArray(data)) {
+            // entry keys may look like https://localhost/mgmt/tm/sys/tmm-info/0.0/stats, we should simplify this somewhat
+            const simplifyKey = key => key.replace('https://localhost/', '').replace('mgmt/tm/', '');
+
+            const iFE = options.includeFirstEntry;
+            const entryKey = Object.keys(data[entries])[0];
+            if (iFE && this._checkForMatch(entryKey, iFE.pattern, iFE.group, iFE.excludePattern)) {
+                data = Object.assign(data[entries][entryKey], data);
+                delete data[entries]; // delete entries key after merge
+                Object.keys(data).forEach((k) => {
+                    ret[simplifyKey(k)] = this._reduceData(data[k], options);
+                });
+                return this._reduceData(ret, options);
             }
-        }
-
-        // .entries evaluates to true if data is array
-        if (data.entries && !Array.isArray(data)) {
-            Object.keys(data.entries).forEach((k) => {
-                const v = data.entries[k];
-
-                // child entry keys may look like https://localhost/mgmt/tm/sys/tmm-info/0.0/stats,
-                // we should simplify this somewhat
-                const kM = k.replace('https://localhost/', '').replace('mgmt/tm/', '');
-                ret[kM] = v;
+            // standard entries reduce
+            Object.keys(data[entries]).forEach((k) => {
+                ret[simplifyKey(k)] = this._reduceData(data[entries][k], options);
             });
             return this._reduceData(ret, options);
         }
@@ -283,42 +219,26 @@
                 const catm = options.convertArrayToMap;
                 if (catm && catm.keyName) {
                     ret = util.convertArrayToMap(data, catm.keyName, { keyPrefix: catm.keyNamePrefix });
-                    // now reduce
                     ret = this._reduceData(ret, options);
                 } else {
                     data.forEach((i) => {
                         ret.push(this._reduceData(i, options));
                     });
                 }
->>>>>>> 6fe3c5f2
             } else {
                 Object.keys(data).forEach((k) => {
-                    const v = data[k];
-                    ret[k] = this._reduceData(v, options);
+                    if (k === 'nestedStats') {
+                        Object.keys(data[k]).forEach((cK) => {
+                            ret[cK] = this._reduceData(data[k][cK], options);
+                        });
+                    } else {
+                        ret[k] = this._reduceData(data[k], options);
+                    }
                 });
             }
-<<<<<<< HEAD
-        } else {
-            Object.keys(data).forEach((k) => {
-                if (k === 'nestedStats') {
-                    Object.keys(data[k]).forEach((cK) => {
-                        ret[cK] = reduceData(data[k][cK], options);
-                    });
-                } else {
-                    ret[k] = reduceData(data[k], options);
-                }
-            });
-        }
-        return ret;
-    }
-    return data; // just return data
-}
-=======
-
             return ret;
         }
-        // just return data
-        return data;
+        return data; // just return data
     },
 
     /**
@@ -337,7 +257,6 @@
         const tagKeys = Object.keys(tags);
         const skip = options.skip || [];
         const def = definitions || {};
->>>>>>> 6fe3c5f2
 
         const processTags = (thisData, key) => {
             tagKeys.forEach((t) => {
@@ -398,30 +317,6 @@
     event(data, options) {
         options = options || {};
 
-<<<<<<< HEAD
-/**
- * Normalize data - standardize and reduce complexity
- *
- * @param {Object} data                          - data to normalize
- * @param {Object} options                       - options
- * @param {String} [options.key]                 - key to drill down into data, using a defined notation
- * @param {Array} [options.filterByKeys]         - list of keys to filter data further
- * @param {Object} [options.renameKeysByPattern] - map of keys to rename by pattern
- * @param {Object} [options.convertArrayToMap]   - convert array to map using defined key name
- * @param {Object} [options.includeFirstEntry]   - include first item in 'entries' at the top level
- * @param {Object} [options.runCustomFunction]   - run custom function on data
- * @param {Object} [options.addKeysByTag]        - add key to data based on tag(s)
- *
- * @returns {Object} Returns normalized data
- */
-function normalizeData(data, options) {
-    // standard reduce first
-    const reduceDataOptions = {
-        convertArrayToMap: options.convertArrayToMap,
-        includeFirstEntry: options.includeFirstEntry
-    };
-    let ret = reduceData(data, reduceDataOptions);
-=======
         let ret = this._formatAsJson(data);
         ret = this._renameKeysInData(ret, options.renameKeysByPattern);
         if (options.addKeysByTag) {
@@ -434,7 +329,6 @@
         }
         return ret;
     },
->>>>>>> 6fe3c5f2
 
     /**
      * Normalize data - standardize and reduce complexity
@@ -445,6 +339,7 @@
      * @param {Array} [options.filterByKeys]         - list of keys to filter data further
      * @param {Object} [options.renameKeysByPattern] - map of keys to rename by pattern
      * @param {Object} [options.convertArrayToMap]   - convert array to map using defined key name
+     * @param {Object} [options.includeFirstEntry]   - include first item in 'entries' at the top level
      * @param {Object} [options.runCustomFunction]   - run custom function on data
      * @param {Object} [options.addKeysByTag]        - add key to data based on tag(s)
      *
@@ -454,7 +349,10 @@
         options = options || {};
 
         // standard reduce first
-        const reduceDataOptions = { convertArrayToMap: options.convertArrayToMap };
+        const reduceDataOptions = {
+            convertArrayToMap: options.convertArrayToMap,
+            includeFirstEntry: options.includeFirstEntry
+        };
         let ret = this._reduceData(data, reduceDataOptions);
 
         // additional normalization may be required - the order here matters
