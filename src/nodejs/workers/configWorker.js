--- conflicted
+++ resolved
@@ -21,17 +21,12 @@
         this.isPassThrough = true;
         this.isPublic = true;
 
-<<<<<<< HEAD
-        // default poller interval
-        this.pollerInterval = 60;
-        // default listener port
-        this.eventListenerPort = 40000;
-=======
         // default state object
         this.state = {
             config: {}
         };
->>>>>>> 099d8cb5
+        // default listener port
+        this.eventListenerPort = 40000;
     }
 
     /**
@@ -62,23 +57,19 @@
      * @returns {void}
      */
     // eslint-disable-next-line no-unused-vars
-<<<<<<< HEAD
-    onStartCompleted(success, failure, loadedState, errMsg) {
-        this.poller = scheduler.start(systemStats.collect, this.pollerInterval);
-        // TODO: re-evaluate this
-        eventListener.start(this.eventListenerPort);
-=======
     onStartCompleted(success, failure, state, errMsg) {
         // first load state from rest storage
         load.call(this)
             .then(() => {
                 logger.debug(`loaded this.state: ${util.stringify(this.state)}`);
->>>>>>> 099d8cb5
 
                 // start poller if config (interval) exists
                 if (this.state.config.interval) {
                     this.poller = scheduler.start(systemStats.collect, this.state.config.interval);
                 }
+                // TODO: re-evaluate this
+                eventListener.start(this.eventListenerPort);
+
                 logger.info('onStartCompleted success');
                 success();
             })
