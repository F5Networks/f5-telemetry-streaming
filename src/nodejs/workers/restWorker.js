/*
 * Copyright 2018. F5 Networks, Inc. See End User License Agreement ("EULA") for
 * license terms. Notwithstanding anything to the contrary in the EULA, Licensee
 * may copy and modify this software product for its internal business purposes.
 * Further, Licensee may upload, publish and distribute the modified version of
 * the software product on devcentral.f5.com.
 */

'use strict';

const logger = require('../logger.js');
const util = require('../util.js');
const scheduler = require('../scheduler.js');
const stats = require('../stats.js');
const eventListener = require('../eventListenerHandler.js');
const validator = require('../validator.js');
const consumers = require('../consumers.js');
const pipeline = require('../pipeline.js');
const State = require('../state.js');


class RestWorker {
    constructor() {
        this.WORKER_URI_PATH = 'shared/telemetry';
        this.isPassThrough = true;
        this.isPublic = true;

        // default state assignment
        this.state = {};
        // default poller assignment
        this.poller = undefined;
        // default listener port
        this.eventListenerPort = 40000;
    }

    /**
     * Called by LX framework when plugin is initialized.
     *
     * @public
     * @param {Function} success - callback to indicate successful startup
     * @param {Function} failure - callback to indicate startup failure
     *
     * @returns {undefined}
     */
    // eslint-disable-next-line no-unused-vars
    onStart(success, failure) {
        success();
    }

    /**
     * Recognize readiness to handle requests.
     * The iControl LX framework calls this method when
     * onStart() work is complete.
     *
     * @public
     * @param {Function} success - callback to indicate successful startup
     * @param {Function} failure - callback to indicate startup failure
     * @param {Object} state     - DOES NOT WORK: previously-persisted state
     * @param {String} errMsg    - framework's error message if onStart() failed
     *
     * @returns {void}
     */
    // eslint-disable-next-line no-unused-vars
    onStartCompleted(success, failure, state, errMsg) {
        // first load state from rest storage
        State.load(this)
            .then((loadedState) => {
                this.state = loadedState;
                logger.debug(`loaded this.state: ${util.stringify(this.state)}`);
            })
            .then(() => consumers.load(this.state.config))
            .then((consumersObjs) => {
                // start poller if config (interval) exists
                if (this.state.config.interval) {
<<<<<<< HEAD
                    const pipelineArgs = {
                        consumers: consumersObjs,
                        config: this.state.config
                    };
                    this.poller = scheduler.start(pipeline, pipelineArgs, this.state.config.interval);
=======
                    this.poller = scheduler.start(
                        stats.process,
                        { config: this.state.config },
                        this.state.config.interval
                    );
>>>>>>> e2a699f2
                }
                // TODO: re-evaluate this
                eventListener.start(this.eventListenerPort);

                logger.info('onStartCompleted success');
                success();
            })
            .catch((err) => {
                const msg = `onStartCompleted error: ${err}`;
                logger.exception(msg, err);
                failure(msg);
            });
    }

    /**
     * Handles Get requests
     * @param {Object} restOperation
     *
     * @returns {void}
     */
    onGet(restOperation) {
        const urlPath = restOperation.getUri().href;
        const path = restOperation.getUri().pathname.split('/');
        logger.debug(`GET operation ${urlPath}`);

        switch (path[3]) {
        case 'statsInfo':
            if (!this.state.config.targetHosts) {
                util.restOperationResponder(restOperation, 400, 'Error: No targetHosts specified, configuration required');
            } else {
                stats.process({ config: this.state.config, noForward: true })
                    .then((data) => {
                        util.restOperationResponder(restOperation, 200, data);
                    })
                    .catch((e) => {
                        util.restOperationResponder(restOperation, 500, `stats.process error: ${e}`);
                    });
            }
            break;
        default:
            util.restOperationResponder(restOperation, 400, `Bad URL: ${urlPath}`);
            break;
        }
    }

    /**
     * Handles Post requests.
     * @param {Object} restOperation
     *
     * @returns {void}
     */
    onPost(restOperation) {
        const urlPath = restOperation.getUri().href;
        const path = restOperation.getUri().pathname.split('/');
        const body = restOperation.getBody();
        logger.debug(`POST operation ${urlPath}`);

        switch (path[3]) {
        case 'declare':
            validator.validateConfig(body)
                .then((config) => {
                    logger.debug(`Validated Config: ${util.stringify(config)}`);

                    // place config in state object and save to rest storage
                    this.state.config = config;
                    // TODO: handle sensitive values prior to save
                    return State.save(this);
                })
                .then(() => consumers.load(this.state.config))
                .then((consumersObjs) => {
                    const pipelineArgs = {
                        consumers: consumersObjs,
                        config: this.state.config
                    };

                    // start/update poller
                    if (this.poller) {
                        this.poller = scheduler.update(
                            this.poller,
<<<<<<< HEAD
                            pipeline,
                            pipelineArgs,
=======
                            stats.process,
                            { config: this.state.config },
>>>>>>> e2a699f2
                            this.state.config.interval
                        );
                    } else {
                        this.poller = scheduler.start(
<<<<<<< HEAD
                            pipeline,
                            pipelineArgs,
=======
                            stats.process,
                            { config: this.state.config },
>>>>>>> e2a699f2
                            this.state.config.interval
                        );
                    }
                    util.restOperationResponder(restOperation, 200, { message: 'success' });
                })
                .catch((e) => {
                    const res = `validator.validateConfig error: ${e}`;
                    util.restOperationResponder(restOperation, 500, res);
                    logger.exception('validator.validateConfig: Unhandled error', e);
                });
            break;
        default:
            util.restOperationResponder(restOperation, 400, `Bad URL: ${urlPath}`);
            break;
        }
    }

    /**
     * Handles Delete requests.
     * @param {Object} restOperation
     *
     * @returns {void}
     */
    onDelete(restOperation) {
        const urlpath = restOperation.getUri().href;
        logger.info(`DELETE operation ${urlpath}`);

        util.restOperationResponder(restOperation, 200, {});
    }
}

module.exports = RestWorker;<|MERGE_RESOLUTION|>--- conflicted
+++ resolved
@@ -72,19 +72,11 @@
             .then((consumersObjs) => {
                 // start poller if config (interval) exists
                 if (this.state.config.interval) {
-<<<<<<< HEAD
                     const pipelineArgs = {
                         consumers: consumersObjs,
                         config: this.state.config
                     };
                     this.poller = scheduler.start(pipeline, pipelineArgs, this.state.config.interval);
-=======
-                    this.poller = scheduler.start(
-                        stats.process,
-                        { config: this.state.config },
-                        this.state.config.interval
-                    );
->>>>>>> e2a699f2
                 }
                 // TODO: re-evaluate this
                 eventListener.start(this.eventListenerPort);
@@ -164,24 +156,14 @@
                     if (this.poller) {
                         this.poller = scheduler.update(
                             this.poller,
-<<<<<<< HEAD
                             pipeline,
                             pipelineArgs,
-=======
-                            stats.process,
-                            { config: this.state.config },
->>>>>>> e2a699f2
                             this.state.config.interval
                         );
                     } else {
                         this.poller = scheduler.start(
-<<<<<<< HEAD
                             pipeline,
                             pipelineArgs,
-=======
-                            stats.process,
-                            { config: this.state.config },
->>>>>>> e2a699f2
                             this.state.config.interval
                         );
                     }
