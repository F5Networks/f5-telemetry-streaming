--- conflicted
+++ resolved
@@ -13,31 +13,13 @@
 
 
 const configHandler = require('../handlers/configHandler.js');
-const eventListener = require('../handlers/eventListenerHandler'); // eslint-disable-line no-unused-vars
-const consumersHandler = require('../handlers/consumersHandler.js'); // eslint-disable-line no-unused-vars
 const stats = require('../stats.js');
-<<<<<<< HEAD
-const eventListener = require('../eventListenerHandler.js');
-const validator = require('../validator.js');
-const constants = require('../constants.js');
-const State = require('../state.js');
-=======
-
->>>>>>> b4c325c0
 
 class RestWorker {
     constructor() {
         this.WORKER_URI_PATH = 'shared/telemetry';
         this.isPassThrough = true;
         this.isPublic = true;
-<<<<<<< HEAD
-
-        // default state assignment
-        this.state = {};
-        // default poller assignment
-        this.poller = undefined;
-=======
->>>>>>> b4c325c0
     }
 
     /**
@@ -70,26 +52,6 @@
     // eslint-disable-next-line no-unused-vars
     onStartCompleted(success, failure, state, errMsg) {
         // first load state from rest storage
-<<<<<<< HEAD
-        State.load(this)
-            .then((loadedState) => {
-                this.state = loadedState;
-                logger.debug(`loaded this.state: ${util.stringify(this.state)}`);
-
-                // start poller, if config exists
-                if (this.state.config.interval) {
-                    this.poller = scheduler.start(
-                        stats.process,
-                        { config: this.state.config },
-                        this.state.config.interval
-                    );
-                }
-                // start event listener
-                // TODO: re-evaluate this
-                eventListener.start(constants.DEFAULT_EVENT_LISTENER_PORT);
-
-                logger.info('onStartCompleted success');
-=======
         logger.info(`Node version ${process.version}`);
 
         // better to use try/catch to handle unexpected errors
@@ -97,7 +59,6 @@
             configHandler.restWorker = this;
             configHandler.loadState().then((loadedState) => {
                 logger.debug(`loaded state ${util.stringify(loadedState)}`);
->>>>>>> b4c325c0
                 success();
             });
         } catch (err) {
