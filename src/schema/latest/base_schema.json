--- conflicted
+++ resolved
@@ -342,13 +342,8 @@
             "description": "Version of ADC Declaration schema this declaration uses",
             "type": "string",
             "$comment": "IMPORTANT: In enum array, please put current schema version first, oldest-supported version last.  Keep enum array sorted most-recent-first.",
-<<<<<<< HEAD
-            "enum": [ "1.10.0", "1.9.0", "1.8.0", "1.7.0", "1.6.0", "1.5.0", "1.4.0", "1.3.0", "1.2.0", "1.1.0", "1.0.0", "0.9.0" ],
-            "default": "1.10.0"
-=======
             "enum": [ "1.11.0", "1.10.0", "1.9.0", "1.8.0", "1.7.0", "1.6.0", "1.5.0", "1.4.0", "1.3.0", "1.2.0", "1.1.0", "1.0.0", "0.9.0" ],
             "default": "1.11.0"
->>>>>>> c6984181
        },
        "$schema": {
             "title": "Schema",
