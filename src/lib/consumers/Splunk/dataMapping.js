--- conflicted
+++ resolved
@@ -407,13 +407,8 @@
                 const newData = Object.assign({}, template);
                 // replace periods in tmstat key names with underscores
                 Object.keys(entry).forEach((entryKey) => {
-<<<<<<< HEAD
                     if (TMSTATS_PERIOD_PREFIX.test(entryKey)) {
                         entry[entryKey.replace(TMSTATS_PERIOD_PREFIX, '_')] = entry[entryKey];
-=======
-                    if (periodRegex.test(entryKey)) {
-                        entry[entryKey.replace(periodRegex, '_')] = entry[entryKey];
->>>>>>> 3790eb06
                         delete entry[entryKey];
                     }
                 });
