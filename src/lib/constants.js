--- conflicted
+++ resolved
@@ -8,10 +8,6 @@
 
 'use strict';
 
-<<<<<<< HEAD
-
-=======
->>>>>>> 556cd01d
 const packageVersionInfo = (function () {
     let packageVersion = '0.0.0-0';
     ['../package.json', '../../package.json'].some((fname) => {
