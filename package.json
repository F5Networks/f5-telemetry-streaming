--- conflicted
+++ resolved
@@ -1,10 +1,6 @@
 {
     "name": "f5-telemetry",
-<<<<<<< HEAD
-    "version": "1.18.0-1",
-=======
-    "version": "1.18.0-0",
->>>>>>> 52fadd4b
+    "version": "1.19.0-0",
     "author": "F5 Networks",
     "license": "Apache-2.0",
     "repository": {
