--- conflicted
+++ resolved
@@ -1,10 +1,6 @@
 {
     "name": "f5-telemetry",
-<<<<<<< HEAD
-    "version": "1.17.0-4",
-=======
     "version": "1.18.0-0",
->>>>>>> f1ad75f6
     "author": "F5 Networks",
     "license": "Apache-2.0",
     "repository": {
