# TS Release Process

## Release Artifacts

* Each TS release has multiple artifacts:
  * RPM
  * RPM sha256 checksum
* RPM is built in every pipeline run, and is kept in GitLab for one week
* On a Git tag, RPM is published to Artifactory (f5-telemetry-streaming-rpm)
* On a release, artifacts are copied from Artifactory to GitHub

## Release Notes

* Release notes, along with some examples, are tracked during development in the contributing directory as markdown
* When doing internal pre-releases, these markdown files are used when creating the release email
  * Web pages copy well into Outlook, so it is useful to convert the markdown to HTML using something like pandoc

<<<<<<< HEAD
## Release candidate process:
- Check that all `feature` and `docs` branches targeted to the current release were merged to `develop` branch
- Choose the right commit in `develop` branch and create separate branch from it for release candidate with name "vX.Y.Z-RC1"
- Update build number changes to:
  - [package.json](package.json)
  - [package-lock.json](package-lock.json)
  - [project.spec](project.spec) (not required starting from 1.5)
  - [src/lib/constants.js](src/lib/constants.js)
  - [src/schema/latest/base_schema.json](src/schema/latest/base_schema.json)
  - [contributing/README.md](contributing/README.md) (example of response, optional)
  - [docs/conf.py](docs/conf.py)
  - do simple `grep` in repository to ensure that no unexpected files with old version left
  - A new directory should be added for the new release version (same files that are in [src/schema/latest](src/schema/latest) go here)
  - There should be exact same files across following directories:
    - [src/schema/latest](src/schema/latest)
    - `src/schema/X.Y.Z` - where X.Y.Z is release version
- Update [SUPPORT.md](SUPPORT.md) if not yet done (or at least check that everything looks valid):
  - add new version to the list of `Currently supported versions` with appropriate dates
  - remove no longer supported versions from `Currently supported versions` and add it to `Versions no longer supported`
- Push all changes to GitLab
- Get build artifacts (`.rpm` and `.sha256` checksum) from latest build and copy to [dist](dist) directory. `NOTE`: Ensure the build number is at least 1
  - Check `.rpm` size, ideally it should not exceed 10 MB. (8.6 MB for 1.4.0)
  - Install build to BIG-IP, navigate to folder `/var/config/rest/iapps/f5-telemetry/` and check following:
    - Run `du -sh` and check that folder's size is about 60-70 MB (65 MB for 1.4.0)
    - Check `nodejs/node_modules` folder - if you see `eslint`, `mocha` or something else from [package.json](package.json) `devDependencies` section - something wrong with build process. Probably some `npm` flags are work as not expected and it MUST BE FIXED before publishing.
- Ensure that all tests (unit tests and functional tests passed)
- Create pre-release tag and push it to GitLab:
=======
## Release candidate process

* Check that all `feature` and `docs` branches targeted to the current release were merged to `develop` branch
* Choose the right commit in `develop` branch and create separate branch from it for release candidate with name "vX.Y.Z"
* Update build number changes to:
  * [package.json](package.json)
  * [package-lock.json](package-lock.json)
  * [project.spec](project.spec) (not required starting from 1.5)
  * [src/lib/constants.js](src/lib/constants.js)
  * [src/schema/latest/base_schema.json](src/schema/latest/base_schema.json)
  * [contributing/README.md](contributing/README.md) (example of response, optional)
  * [docs/conf.py](docs/conf.py)
  * do simple `grep` in repository to ensure that no unexpected files with old version left
  * A new directory should be added for the new release version (same files that are in [src/schema/latest](src/schema/latest) go here)
  * There should be exact same files across following directories:
    * [src/schema/latest](src/schema/latest)
    * `src/schema/X.Y.Z` - where X.Y.Z is release version
* Update [SUPPORT.md](SUPPORT.md) if not yet done (or at least check that everything looks valid):
  * add new version to the list of `Currently supported versions` with appropriate dates
  * remove no longer supported versions from `Currently supported versions` and add it to `Versions no longer supported`
* Push all changes to GitLab
* Get build artifacts (`.rpm` and `.sha256` checksum) from latest build and:
  * Check `.rpm` size, ideally it should not exceed 10 MB. (8.6 MB for 1.4.0)
  * Install build to BIG-IP, navigate to folder `/var/config/rest/iapps/f5-telemetry/` and check following:
    * Run `du -sh` and check that folder's size (shouldn't be much greater than previous versions):
      * 1.4.0 - 65 MB
      * 1.5.0 - 65 MB
      * 1.6.0 - 66 MB
      * 1.7.0 - 66 MB
    * Check `nodejs/node_modules` folder - if you see `eslint`, `mocha` or something else from [package.json](package.json) `devDependencies` section - something wrong with build process. Probably some `npm` flags are work as not expected and it MUST BE FIXED before publishing.
* Ensure that all tests (unit tests and functional tests passed)
* Create pre-release tag and push it to GitLab:
>>>>>>> ecb196ad
  * git tag -m 'Release candidate X.Y.Z-#' vX.Y.Z-#
  * git push origin
  * git push origin --tags
* Check pipeline for artifactory URL to package (or browse in artifactory)
* Create and send release candidate email with features, bugs, artifactory URL

## Release process

* Merge RC branch into master - squash to avoid commits leaking sensitive url's, etc.
  * git checkout master
  * git merge --squash vX.Y.Z
  * git push origin
* Ideally it will be good to run functional and unit testing
* Create tag in master branch:
  * git checkout master
  * git tag -m 'Release X.Y.Z' vX.Y.Z
  * git push origin --tags
* Push to GitHub master:
  * Create the GitHub remote (as needed):
    * git remote add github https://github.com/f5networks/f5-telemetry-streaming.git
  * git push github master
  * git push github --tags
* Merge GitLab master back into develop:
  * git checkout develop
  * git merge master
  * git push origin
  * Now you can remove RC branch
* Create GitHub release - [GitHub Releases](https://github.com/f5networks/f5-telemetry-streaming/releases)
  * Navigate to the latest release, select `edit` and upload artifacts:
    * `.rpm` file
    * `.sha256` file


In case if you have merge conflicts on attempt to merge RC to 'master' then create new branch from 'master' and try to merge RC changes to this new branch.

# ATTENTION: DO NOT FORGET TO MERGE 'MASTER' BRANCH INTO 'DEVELOP' WHEN YOU ARE DONE WITH RELEASE PROCESS<|MERGE_RESOLUTION|>--- conflicted
+++ resolved
@@ -15,35 +15,6 @@
 * When doing internal pre-releases, these markdown files are used when creating the release email
   * Web pages copy well into Outlook, so it is useful to convert the markdown to HTML using something like pandoc
 
-<<<<<<< HEAD
-## Release candidate process:
-- Check that all `feature` and `docs` branches targeted to the current release were merged to `develop` branch
-- Choose the right commit in `develop` branch and create separate branch from it for release candidate with name "vX.Y.Z-RC1"
-- Update build number changes to:
-  - [package.json](package.json)
-  - [package-lock.json](package-lock.json)
-  - [project.spec](project.spec) (not required starting from 1.5)
-  - [src/lib/constants.js](src/lib/constants.js)
-  - [src/schema/latest/base_schema.json](src/schema/latest/base_schema.json)
-  - [contributing/README.md](contributing/README.md) (example of response, optional)
-  - [docs/conf.py](docs/conf.py)
-  - do simple `grep` in repository to ensure that no unexpected files with old version left
-  - A new directory should be added for the new release version (same files that are in [src/schema/latest](src/schema/latest) go here)
-  - There should be exact same files across following directories:
-    - [src/schema/latest](src/schema/latest)
-    - `src/schema/X.Y.Z` - where X.Y.Z is release version
-- Update [SUPPORT.md](SUPPORT.md) if not yet done (or at least check that everything looks valid):
-  - add new version to the list of `Currently supported versions` with appropriate dates
-  - remove no longer supported versions from `Currently supported versions` and add it to `Versions no longer supported`
-- Push all changes to GitLab
-- Get build artifacts (`.rpm` and `.sha256` checksum) from latest build and copy to [dist](dist) directory. `NOTE`: Ensure the build number is at least 1
-  - Check `.rpm` size, ideally it should not exceed 10 MB. (8.6 MB for 1.4.0)
-  - Install build to BIG-IP, navigate to folder `/var/config/rest/iapps/f5-telemetry/` and check following:
-    - Run `du -sh` and check that folder's size is about 60-70 MB (65 MB for 1.4.0)
-    - Check `nodejs/node_modules` folder - if you see `eslint`, `mocha` or something else from [package.json](package.json) `devDependencies` section - something wrong with build process. Probably some `npm` flags are work as not expected and it MUST BE FIXED before publishing.
-- Ensure that all tests (unit tests and functional tests passed)
-- Create pre-release tag and push it to GitLab:
-=======
 ## Release candidate process
 
 * Check that all `feature` and `docs` branches targeted to the current release were merged to `develop` branch
@@ -76,7 +47,6 @@
     * Check `nodejs/node_modules` folder - if you see `eslint`, `mocha` or something else from [package.json](package.json) `devDependencies` section - something wrong with build process. Probably some `npm` flags are work as not expected and it MUST BE FIXED before publishing.
 * Ensure that all tests (unit tests and functional tests passed)
 * Create pre-release tag and push it to GitLab:
->>>>>>> ecb196ad
   * git tag -m 'Release candidate X.Y.Z-#' vX.Y.Z-#
   * git push origin
   * git push origin --tags
