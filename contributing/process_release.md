--- conflicted
+++ resolved
@@ -54,11 +54,7 @@
     * 1.17.0 - 13.1 MB (NOTE: grpc module deps increase)
     * 1.18.0 - 13.3 MB
     * 1.19.0 - 14.1 MB
-<<<<<<< HEAD
-    * 1.20.0 -
-=======
     * 1.20.0 - 14.4 MB
->>>>>>> 537ebc3d
   * Install build to BIG-IP, navigate to folder `/var/config/rest/iapps/f5-telemetry/` and check following:
     * Run `du -sh` and check that folder's size (shouldn't be much greater than previous versions):
       * 1.4.0 - 65 MB
@@ -77,11 +73,7 @@
       * 1.17.0 - 95 MB (NOTE: grpc module deps increase)
       * 1.18.0 - 100 MB
       * 1.19.0 - 101 MB
-<<<<<<< HEAD
-      * 1.20.0 -
-=======
       * 1.20.0 - 103MB
->>>>>>> 537ebc3d
     * Check `nodejs/node_modules` folder - if you see `eslint`, `mocha` or something else from [package.json](package.json) `devDependencies` section - something wrong with build process. Probably some `npm` flags are work as not expected and it MUST BE FIXED before publishing.
 * Ensure that all tests (unit tests and functional tests passed)
 * Optional: Ensure that your local tags match remote. If not, remove all and re-fetch:
