image: node:8

stages:
- build
- test
- review

build package:
  image: f5devcentral/containthedocs:rpmbuild
  stage: build
  script:
    - echo 'CI BUILD'
    # install packages first
    - npm install --production
    - bash ./scripts/build_rpm.sh
  tags:
    - cm-official-docker-executor
  artifacts:
    name: f5-telemetry-$CI_BUILD_REF
    paths:
        - dist
    expire_in: 1 month

build docs:
<<<<<<< HEAD
    image: quay.pdsea.f5net.com/doc-ops/containthedocs:710e05a8ed
    stage: build
=======
    image: ${CONTAINTHEDOCS_IMAGE}
>>>>>>> ec682e10
    script:
        - make html
        - vale --glob='*.{md,rst}' .
      #  - make linkcheck
    tags:
        - docker-executor
    artifacts:
        paths:
            - docs/_build/html
        expire_in: 1 month

test package:
    stage: test
    script:
        - npm install
        - npm run lint
        - npm run test
    tags:
        - cm-official-docker-executor

test functional:
    stage: test
    script:
        - npm install
        - ls ./dist -ls
        - npm run test-functional
    tags:
        - cm-official-docker-executor
    only:
        # run if scheduled
        - schedules
        # run for specific branches
        - develop
        - master

pages:
    image: ${CONTAINTHEDOCS_IMAGE}
    stage: review
    environment:
        name: staging
        url: https://${CI_PROJECT_NAMESPACE}.${PAGES_DOMAIN}/${CI_PROJECT_NAME}
    tags:
        - cm-official-docker-executor
    dependencies:
        - build docs
    script:
        - mkdir -p ./public
        - cp -R docs/_build/html/* ./public
    artifacts:
        paths:
            - public
    only:
        - docs-vanessa@cloudsolutions/f5-telemetry

Publish docs to staging:
  image: ${CONTAINTHEDOCS_IMAGE}
  stage: review
  environment: 
    name: staging
    url: https://clouddocs.f5networks.net/products/extensions/f5-telemetry-streaming/latest
  tags:
    - cm-official-docker-executor
  only:
    - develop@cloudsolutions/f5-telemetry
  dependencies:
    - build docs
  script:
    - aws s3 sync docs/_build/html s3://clouddocs.f5networks.net/products/extensions/f5-telemetry-streaming/latest
    # - aws s3 cp versions.json s3://clouddocs.f5networks.net/products/extensions/f5-telemetry-streaming/versions.json
    # create invalidation to clear cloudfront cache
    - aws cloudfront create-invalidation --distribution-id $AWS_DIST --paths /products/extensions/f5-telemetry-streaming/latest

# Publish docs to clouddocs.f5.com
docs to production:
  image: ${CONTAINTHEDOCS_IMAGE}
  stage: review
  environment:
    name: production
    url: https://clouddocs.f5.com/products/extensions/f5-telemetry-streaming/latest
  only:
  # Currently will only deploy to clouddocs.f5.com on commits to doc-publish
  # fill in desired release branch name and uncomment to add deployment from a branch
  - master@cloudsolutions/f5-telemetry
  tags:
  - cm-official-docker-executor
  dependencies:
  - build docs
  script:
  # Uncomment and set to create desired version format
    - aws s3 sync docs/_build/html s3://clouddocs.f5.com/products/extensions/f5-telemetry-streaming/latest
    # - aws s3 cp versions.json s3://clouddocs.f5.com/products/extensions/f5-telemetry-streaming/versions.json
    # create invalidation to clear cloudfront cache
    - aws cloudfront create-invalidation --distribution-id $AWS_DIST --paths /products/extensions/f5-telemetry-streaming/latest<|MERGE_RESOLUTION|>--- conflicted
+++ resolved
@@ -22,12 +22,8 @@
     expire_in: 1 month
 
 build docs:
-<<<<<<< HEAD
-    image: quay.pdsea.f5net.com/doc-ops/containthedocs:710e05a8ed
+    image: ${CONTAINTHEDOCS_IMAGE}
     stage: build
-=======
-    image: ${CONTAINTHEDOCS_IMAGE}
->>>>>>> ec682e10
     script:
         - make html
         - vale --glob='*.{md,rst}' .
