--- conflicted
+++ resolved
@@ -447,11 +447,7 @@
         # only update on designated, stable branch
         - develop
         - doc-release-branch
-<<<<<<< HEAD
         - joes-ts-wip
-=======
-        - AUTOTOOL-1958-docs-properties-endpoints
->>>>>>> fd11f6ad
 
 
 # Publish docs to clouddocs.f5.com
