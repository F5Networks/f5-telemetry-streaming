image: node:8

stages:
    - build
    - publish


<<<<<<< HEAD
=======
# just in case, unittests only (without coverage check)
test_node6:
    image: node:6
    stage: test
    tags:
        - docker-executor
    script:
        - npm run install-test
        - npm run test-only
    artifacts:
        name: ${CI_COMMIT_REF_NAME}_unittests_artifacts
        paths:
            - test/artifacts
        when: on_failure
        expire_in: 3 days

# BIG-IP 14.1+, unittests only (without coverage check)
test_node8:
    stage: test
    tags:
        - docker-executor
    script:
        - npm run install-test
        - npm run test-only
    artifacts:
        name: ${CI_COMMIT_REF_NAME}_unittests_artifacts
        paths:
            - test/artifacts
        when: on_failure
        expire_in: 3 days

# mostly for containers, unittests only (without coverage check)
test_node_latest:
    image: node:latest
    stage: test
    tags:
        - docker-executor
    script:
        - npm run install-test
        - npm run test-only
    artifacts:
        name: ${CI_COMMIT_REF_NAME}_unittests_artifacts
        paths:
            - test/artifacts
        when: on_failure
        expire_in: 3 days

# run tests and check code coverage
coverage:
    stage: test
    script:
        # install jq
        - apt-get update
        - apt-get install -y jq
        # install node modules
        - npm run install-test
        # npm audit - install includes audit, but perform specific check and fail if needed
        - audit_report=$(npm audit --json)
        - echo $audit_report
        - actions=$(echo $audit_report | jq .actions | jq length)
        - if [ $actions -ne 0 ]; then echo 'ERROR! vulnerabilities exist'; exit 1; fi
        # unit tests
        - npm test
    artifacts:
        name: ${CI_COMMIT_REF_NAME}_unittests_coverage
        paths:
            - coverage
    tags:
        - cm-official-docker-executor

build_package:
    image: f5devcentral/containthedocs:rpmbuild
    stage: build
    script:
        - echo 'CI BUILD'
          # build RPM
        - npm install --global npm@5.10.0
        - npm run build
    tags:
        - cm-official-docker-executor
    artifacts:
        name: f5-telemetry-$CI_BUILD_REF
        paths:
            - dist
        expire_in: 1 month
>>>>>>> a3b8247b

build_docs:
    image: ${CONTAINTHEDOCS_IMAGE}
    stage: build
    script:
        - node scripts/schema-build.js
        # - node scripts/schema-check.js
        - node scripts/schema-to-rst.js
        - make html
        - vale --glob='*.{md,rst}' .
        #  - make linkcheck
    tags:
        - docker-executor
    artifacts:
        name: docs
        paths:
            - docs/_build/html
        expire_in: 1 month

# for this job following variables should be defined:
# CICD_AUTH_OS_USERNAME - VIO user
# CICD_AUTH_OS_PASSWORD - VIO password
# CICD_AUTH_OS_PROJECT  - VIO project
# or
# CICD_AUTH_OS_TOKEN - VIO auth token
# CICD_AUTH_OS_PROJECT - VIO project
# Also, variable to *enable* device pipeline should exist
# REQ_DEVICE_PIPELINE - boolean


# Publish docs to clouddocs.f5.com
publish_docs_to_production:
    image: ${CONTAINTHEDOCS_IMAGE}
    stage: publish
    environment:
        name: production
        url: https://clouddocs.f5.com/products/extensions/f5-telemetry-streaming/latest
    only:
        # fill in desired release branch name to add deployment from a branch: currently *doc-publish*
        - docs-publish@automation-toolchain/f5-telemetry
    tags:
        - cm-official-docker-executor
    script:
        # Uncomment and set to create desired version format
        - aws s3 sync docs/_build/html s3://clouddocs.f5.com/products/extensions/f5-telemetry-streaming/latest
        # - aws s3 cp versions.json s3://clouddocs.f5.com/products/extensions/f5-telemetry-streaming/versions.json
        # create invalidation to clear cloudfront cache
        - aws cloudfront create-invalidation --distribution-id $AWS_DIST --paths /products/extensions/f5-telemetry-streaming/latest<|MERGE_RESOLUTION|>--- conflicted
+++ resolved
@@ -5,8 +5,6 @@
     - publish
 
 
-<<<<<<< HEAD
-=======
 # just in case, unittests only (without coverage check)
 test_node6:
     image: node:6
@@ -92,7 +90,6 @@
         paths:
             - dist
         expire_in: 1 month
->>>>>>> a3b8247b
 
 build_docs:
     image: ${CONTAINTHEDOCS_IMAGE}
