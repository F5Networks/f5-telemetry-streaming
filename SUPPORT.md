## Support Information

Maintenance and F5 Technical Support of this F5 code is provided only if the software (i) is unmodified; and (ii) has been marked as F5 Supported in SOL80012344, (https://support.f5.com/csp/article/K80012344).

Support will only be provided to customers who have an existing BIG-IP support contract associated with a valid BIG-IP serial number. 
For information about support policies, see http://www.f5.com/about/guidelines-policies/ and http://askf5.com.


**TS Extension (TS) Software Lifecycle**:
* TS releases are intended to be delivered on a 6-week basis
* There will be 2 stability releases per year (focused on bug-fixing, infra improvements, and so on)
* Stability (LTS) releases are supported for 1 year
* Feature releases are supported for 3 months
* "End of Support" = End of Software Development (EOSD) + End of Technical Support (EOTS)

Currently supported versions:
 
| Software Version | Release Type  | First Customer Ship | End of Support  |
|------------------|---------------|---------------------|-----------------|
| TS 1.4.0         | Feature       |  18-Jun-2019        | 18-Sep-2019     |
| TS 1.5.0         | Feature       |  30-Jul-2019        | 30-Oct-2019     |
<<<<<<< HEAD
| TS 1.6.0         | Feature       |  10-Sep-2019        | 10-Dec-2019     | 
=======
| TS 1.6.0         | Feature       |  10-Sep-2019        | 10-Dec-2019     |
>>>>>>> a3b8247b

Versions no longer supported:

| Software Version | Release Type  | First Customer Ship | End of  Support |
|------------------|---------------|---------------------|-----------------|
| TS 1.1.0         | Feature       |  05-Mar-2019        | 05-Jun-2019     |
| TS 1.2.0         | Feature       |  02-Apr-2019        | 02-Jul-2019     |
| TS 1.3.0         | Feature       |  30-Apr-2019        | 30-Jul-2019     |


See the [Release notes](https://github.com/F5Networks/f5-telemetry-streaming/releases) and [Telemetry Streaming documentation](https://clouddocs.f5.com/products/extensions/f5-telemetry-streaming/latest/userguide/revision-history.html) for new features and issues resolved for each release.<|MERGE_RESOLUTION|>--- conflicted
+++ resolved
@@ -19,11 +19,7 @@
 |------------------|---------------|---------------------|-----------------|
 | TS 1.4.0         | Feature       |  18-Jun-2019        | 18-Sep-2019     |
 | TS 1.5.0         | Feature       |  30-Jul-2019        | 30-Oct-2019     |
-<<<<<<< HEAD
-| TS 1.6.0         | Feature       |  10-Sep-2019        | 10-Dec-2019     | 
-=======
 | TS 1.6.0         | Feature       |  10-Sep-2019        | 10-Dec-2019     |
->>>>>>> a3b8247b
 
 Versions no longer supported:
 
