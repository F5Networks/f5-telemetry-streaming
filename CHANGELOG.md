# Changelog
Changes to this project are documented in this file. More detail and links can be found in the Telemetry Streaming [Document Revision History](https://clouddocs.f5.com/products/extensions/f5-telemetry-streaming/latest/revision-history.html).

## 1.12.0
### Added
- AUTOTOOL-1169: [GitHub #9](https://github.com/F5Networks/f5-telemetry-streaming/issues/9): Add new Prometheus Pull Consumer
- AUTOTOOL-1449: Add information about inlined pollers (System Poller and iHealthPoller) to TEEM report
- AUTOTOOL-1340: [GitHub #41](https://github.com/F5Networks/f5-telemetry-streaming/issues/41): Add support for IAM Roles with AWS_S3 Consumer
- AUTOTOOL-1538: Add TCP support to StatsD consumer
### Fixed
- AUTOTOOL-1506: Added a timeout to Azure metadata service HTTP requests
<<<<<<< HEAD
- AUTOTOOL-557: [GitHub #18] Fix renameKeys for networkInterfaces with multiple digits

### Changed
- AUTOTOOL-1432: Update npm packages (aws-sdk from v2.659 to v2.664 and default mocha from v5.2.0 to v7.1.2)
=======
- AUTOTOOL-557: [GitHub #18](https://github.com/F5Networks/f5-telemetry-streaming/issues/18) Fix renameKeys for networkInterfaces with multiple digits
### Changed
- AUTOTOOL-1432: Update npm packages (aws-sdk from v2.659 to v2.664 and default mocha from v5.2.0 to v7.1.2)
- Updated @f5devcentral/f5-teem package dependency to 1.4.6
>>>>>>> 7a23f10f
### Removed

## 1.11.0
### Added
- AUTOTOOL-1448: Introduce new Pull Consumer class, Pull Consumer API, and 'default' Pull Consumer
- AUTOTOOL-1187: Enable use of Managed Identities for Azure Log Analytics
- AUTOTOOL-1186: New consumer Azure Application Insights
- AUTOTOOL-1218: Enable use of Managed Identities for Azure Application Insights
- AUTOTOOL-768: Enable support of AzureGov for Azure consumers and optional region property
### Fixed
- AUTOTOOL-1334: Fix [Regular Expression Denial of Service vulnerability](https://www.npmjs.com/advisories/1488) and improve start up time on node v4.x and v6.x
- AUTOTOOL-1150: [GitHub #30](https://github.com/F5Networks/f5-telemetry-streaming/issues/30) Fix error when Splunk consumer (configured with 'legacy' format) tries to forward event from Event Listener
- AUTOTOOL-491: [GitHub #17](https://github.com/F5Networks/f5-telemetry-streaming/issues/17) Fix crash in Kafka consumer on attempt to close idle connections to brokers
- AUTOTOOL-1265: Reduce data copying in System Stats
- AUTOTOOL-1266: Reduce data copying in Event Listener
### Changed
- AUTOTOOL-1376: Rename Google StackDriver consumer to 'Google Cloud Monitoring'
- AUTOTOOL-1015: Update f5-teem to 1.4.2 for new reportRecord API
### Removed

## 1.10.0
### Added
- AUTOTOOL-1111: Enable configurable polling with Telemetry_Endpoints (BIG-IP paths) and multiple system poller support
- AUTOTOOL-1148: Allow 'OR' logic by adding ifAnyMatch functionality.
- AUTOTOOL-853: Support F5 systems (ex: Viprion) that have multiple hosts
### Fixed
- AUTOTOOL-1051: Event Listener unable to classify AFM DoS event
- AUTOTOOL-1037: Splunk legacy tmstats - include last_cycle_count
- AUTOTOOL-1019: Splunk legacy tmstats - add tenant and application data
- AUTOTOOL-1128: Declarations with large secrets may timeout
- AUTOTOOL-1154: Passphrases should be obfuscated in consumer trace files
- AUTOTOOL-1147: Add 'profiles' data (profiles attached to Virtual Server) to 'virtualServers'
- AUTOTOOL-896: [GitHub #26](https://github.com/F5Networks/f5-telemetry-streaming/pull/26): Use baseMac instead of hostname to fetch CM device
- AUTOTOOL-1160: cipherText validation when protected by SecureVault
- AUTOTOOL-1239: Caching data about the host device to speed up declaration processing
### Changed
- AUTOTOOL-1062: Update NPM packages
### Removed

## 1.9.0
### Added
- AUTOTOOL-725 and AUTOTOOL-755: Add support for GSLB WideIP and Pools Config and Stats
### Fixed
- AUTOTOOL-1061: Basic auth does not work with ElasticSearch consumer
- AUTOTOOL-1017: Some Splunk legacy tmstats datamodels have period in property name instead of underscore
### Changed
- AUTOTOOL-1068: The username and passphrase settings for AWS CloudWatch consumers are now optional
### Removed

## 1.8.0
### Added
- AUTOTOOL-487: Add support for filtering (System Poller and Event Listener)
- [GitHub #22](https://github.com/F5Networks/f5-telemetry-streaming/pull/22): Reference to pools in virtual server data
- AUTOTOOl-905: Add machineId to System Poller output
- AUTOTOOL-817: Add Google StackDriver as a consumer

### Fixed
### Changed
- AUTOTOOL-784: Improved error handling to preserve stack trace.  Problem was discovered on a Viprion.  Opened AUTOTOOL-853 to support Viprion in future.
### Removed

## 1.7.0
### Added
- AUTOTOOL-690: Collect all supported tmstat tables for Splunk Legacy
- AUTOTOOL-748: Add Telemetry Streaming analytics reporting to F5
- AUTOTOOL-763: Added maxSockets for HTTP and HTTPS connections, defaults to 5
- AUTOTOOL-724: Add example using Generic HTTP Consumer to publish data to Fluentd
### Fixed
- Splunk Tmstat table data is being overwritten when forwarded to Splunk
- Fixed broken promise chain when loading config file
### Changed
### Removed

## 1.6.0
### Added
- Add support for new tagging API
- Collect tmstat's cpu_info_stat for Splunk Legacy
### Fixed
### Changed
### Removed

## 1.5.0
### Added
- Collect mask and ipProtocol for virtual servers
- Collect device groups, ASM state, last ASM change, APM state, AFM state, LTM config time, and GTM config time
- Collect stats for iRules
- Support for CGNAT events logs
- Added "allowSelfSignedCert" to the documentation examples (closing https://github.com/F5Networks/f5-telemetry-streaming/issues/14), and added an associated troubleshooting entry in the documentation on clouddocs.f5.com
### Fixed
- Elastic Search Unable to parse and index some messages with previously used keys
- Elastic Search event data objects containing consecutive periods will be replaced with a single period.
- Splunk Host property is null for TS events
### Changed
### Removed
<|MERGE_RESOLUTION|>--- conflicted
+++ resolved
@@ -1,116 +1,109 @@
-# Changelog
-Changes to this project are documented in this file. More detail and links can be found in the Telemetry Streaming [Document Revision History](https://clouddocs.f5.com/products/extensions/f5-telemetry-streaming/latest/revision-history.html).
-
-## 1.12.0
-### Added
-- AUTOTOOL-1169: [GitHub #9](https://github.com/F5Networks/f5-telemetry-streaming/issues/9): Add new Prometheus Pull Consumer
-- AUTOTOOL-1449: Add information about inlined pollers (System Poller and iHealthPoller) to TEEM report
-- AUTOTOOL-1340: [GitHub #41](https://github.com/F5Networks/f5-telemetry-streaming/issues/41): Add support for IAM Roles with AWS_S3 Consumer
-- AUTOTOOL-1538: Add TCP support to StatsD consumer
-### Fixed
-- AUTOTOOL-1506: Added a timeout to Azure metadata service HTTP requests
-<<<<<<< HEAD
-- AUTOTOOL-557: [GitHub #18] Fix renameKeys for networkInterfaces with multiple digits
-
-### Changed
-- AUTOTOOL-1432: Update npm packages (aws-sdk from v2.659 to v2.664 and default mocha from v5.2.0 to v7.1.2)
-=======
-- AUTOTOOL-557: [GitHub #18](https://github.com/F5Networks/f5-telemetry-streaming/issues/18) Fix renameKeys for networkInterfaces with multiple digits
-### Changed
-- AUTOTOOL-1432: Update npm packages (aws-sdk from v2.659 to v2.664 and default mocha from v5.2.0 to v7.1.2)
-- Updated @f5devcentral/f5-teem package dependency to 1.4.6
->>>>>>> 7a23f10f
-### Removed
-
-## 1.11.0
-### Added
-- AUTOTOOL-1448: Introduce new Pull Consumer class, Pull Consumer API, and 'default' Pull Consumer
-- AUTOTOOL-1187: Enable use of Managed Identities for Azure Log Analytics
-- AUTOTOOL-1186: New consumer Azure Application Insights
-- AUTOTOOL-1218: Enable use of Managed Identities for Azure Application Insights
-- AUTOTOOL-768: Enable support of AzureGov for Azure consumers and optional region property
-### Fixed
-- AUTOTOOL-1334: Fix [Regular Expression Denial of Service vulnerability](https://www.npmjs.com/advisories/1488) and improve start up time on node v4.x and v6.x
-- AUTOTOOL-1150: [GitHub #30](https://github.com/F5Networks/f5-telemetry-streaming/issues/30) Fix error when Splunk consumer (configured with 'legacy' format) tries to forward event from Event Listener
-- AUTOTOOL-491: [GitHub #17](https://github.com/F5Networks/f5-telemetry-streaming/issues/17) Fix crash in Kafka consumer on attempt to close idle connections to brokers
-- AUTOTOOL-1265: Reduce data copying in System Stats
-- AUTOTOOL-1266: Reduce data copying in Event Listener
-### Changed
-- AUTOTOOL-1376: Rename Google StackDriver consumer to 'Google Cloud Monitoring'
-- AUTOTOOL-1015: Update f5-teem to 1.4.2 for new reportRecord API
-### Removed
-
-## 1.10.0
-### Added
-- AUTOTOOL-1111: Enable configurable polling with Telemetry_Endpoints (BIG-IP paths) and multiple system poller support
-- AUTOTOOL-1148: Allow 'OR' logic by adding ifAnyMatch functionality.
-- AUTOTOOL-853: Support F5 systems (ex: Viprion) that have multiple hosts
-### Fixed
-- AUTOTOOL-1051: Event Listener unable to classify AFM DoS event
-- AUTOTOOL-1037: Splunk legacy tmstats - include last_cycle_count
-- AUTOTOOL-1019: Splunk legacy tmstats - add tenant and application data
-- AUTOTOOL-1128: Declarations with large secrets may timeout
-- AUTOTOOL-1154: Passphrases should be obfuscated in consumer trace files
-- AUTOTOOL-1147: Add 'profiles' data (profiles attached to Virtual Server) to 'virtualServers'
-- AUTOTOOL-896: [GitHub #26](https://github.com/F5Networks/f5-telemetry-streaming/pull/26): Use baseMac instead of hostname to fetch CM device
-- AUTOTOOL-1160: cipherText validation when protected by SecureVault
-- AUTOTOOL-1239: Caching data about the host device to speed up declaration processing
-### Changed
-- AUTOTOOL-1062: Update NPM packages
-### Removed
-
-## 1.9.0
-### Added
-- AUTOTOOL-725 and AUTOTOOL-755: Add support for GSLB WideIP and Pools Config and Stats
-### Fixed
-- AUTOTOOL-1061: Basic auth does not work with ElasticSearch consumer
-- AUTOTOOL-1017: Some Splunk legacy tmstats datamodels have period in property name instead of underscore
-### Changed
-- AUTOTOOL-1068: The username and passphrase settings for AWS CloudWatch consumers are now optional
-### Removed
-
-## 1.8.0
-### Added
-- AUTOTOOL-487: Add support for filtering (System Poller and Event Listener)
-- [GitHub #22](https://github.com/F5Networks/f5-telemetry-streaming/pull/22): Reference to pools in virtual server data
-- AUTOTOOl-905: Add machineId to System Poller output
-- AUTOTOOL-817: Add Google StackDriver as a consumer
-
-### Fixed
-### Changed
-- AUTOTOOL-784: Improved error handling to preserve stack trace.  Problem was discovered on a Viprion.  Opened AUTOTOOL-853 to support Viprion in future.
-### Removed
-
-## 1.7.0
-### Added
-- AUTOTOOL-690: Collect all supported tmstat tables for Splunk Legacy
-- AUTOTOOL-748: Add Telemetry Streaming analytics reporting to F5
-- AUTOTOOL-763: Added maxSockets for HTTP and HTTPS connections, defaults to 5
-- AUTOTOOL-724: Add example using Generic HTTP Consumer to publish data to Fluentd
-### Fixed
-- Splunk Tmstat table data is being overwritten when forwarded to Splunk
-- Fixed broken promise chain when loading config file
-### Changed
-### Removed
-
-## 1.6.0
-### Added
-- Add support for new tagging API
-- Collect tmstat's cpu_info_stat for Splunk Legacy
-### Fixed
-### Changed
-### Removed
-
-## 1.5.0
-### Added
-- Collect mask and ipProtocol for virtual servers
-- Collect device groups, ASM state, last ASM change, APM state, AFM state, LTM config time, and GTM config time
-- Collect stats for iRules
-- Support for CGNAT events logs
-- Added "allowSelfSignedCert" to the documentation examples (closing https://github.com/F5Networks/f5-telemetry-streaming/issues/14), and added an associated troubleshooting entry in the documentation on clouddocs.f5.com
-### Fixed
-- Elastic Search Unable to parse and index some messages with previously used keys
-- Elastic Search event data objects containing consecutive periods will be replaced with a single period.
-- Splunk Host property is null for TS events
-### Changed
-### Removed
+# Changelog
+Changes to this project are documented in this file. More detail and links can be found in the Telemetry Streaming [Document Revision History](https://clouddocs.f5.com/products/extensions/f5-telemetry-streaming/latest/revision-history.html).
+
+## 1.12.0
+### Added
+- AUTOTOOL-1169: [GitHub #9](https://github.com/F5Networks/f5-telemetry-streaming/issues/9): Add new Prometheus Pull Consumer
+- AUTOTOOL-1449: Add information about inlined pollers (System Poller and iHealthPoller) to TEEM report
+- AUTOTOOL-1340: [GitHub #41](https://github.com/F5Networks/f5-telemetry-streaming/issues/41): Add support for IAM Roles with AWS_S3 Consumer
+- AUTOTOOL-1538: Add TCP support to StatsD consumer
+### Fixed
+- AUTOTOOL-1506: Added a timeout to Azure metadata service HTTP requests
+- AUTOTOOL-557: [GitHub #18](https://github.com/F5Networks/f5-telemetry-streaming/issues/18) Fix renameKeys for networkInterfaces with multiple digits
+### Changed
+- AUTOTOOL-1432: Update npm packages (aws-sdk from v2.659 to v2.664 and default mocha from v5.2.0 to v7.1.2)
+- Updated @f5devcentral/f5-teem package dependency to 1.4.6
+### Removed
+
+## 1.11.0
+### Added
+- AUTOTOOL-1448: Introduce new Pull Consumer class, Pull Consumer API, and 'default' Pull Consumer
+- AUTOTOOL-1187: Enable use of Managed Identities for Azure Log Analytics
+- AUTOTOOL-1186: New consumer Azure Application Insights
+- AUTOTOOL-1218: Enable use of Managed Identities for Azure Application Insights
+- AUTOTOOL-768: Enable support of AzureGov for Azure consumers and optional region property
+### Fixed
+- AUTOTOOL-1334: Fix [Regular Expression Denial of Service vulnerability](https://www.npmjs.com/advisories/1488) and improve start up time on node v4.x and v6.x
+- AUTOTOOL-1150: [GitHub #30](https://github.com/F5Networks/f5-telemetry-streaming/issues/30) Fix error when Splunk consumer (configured with 'legacy' format) tries to forward event from Event Listener
+- AUTOTOOL-491: [GitHub #17](https://github.com/F5Networks/f5-telemetry-streaming/issues/17) Fix crash in Kafka consumer on attempt to close idle connections to brokers
+- AUTOTOOL-1265: Reduce data copying in System Stats
+- AUTOTOOL-1266: Reduce data copying in Event Listener
+### Changed
+- AUTOTOOL-1376: Rename Google StackDriver consumer to 'Google Cloud Monitoring'
+- AUTOTOOL-1015: Update f5-teem to 1.4.2 for new reportRecord API
+### Removed
+
+## 1.10.0
+### Added
+- AUTOTOOL-1111: Enable configurable polling with Telemetry_Endpoints (BIG-IP paths) and multiple system poller support
+- AUTOTOOL-1148: Allow 'OR' logic by adding ifAnyMatch functionality.
+- AUTOTOOL-853: Support F5 systems (ex: Viprion) that have multiple hosts
+### Fixed
+- AUTOTOOL-1051: Event Listener unable to classify AFM DoS event
+- AUTOTOOL-1037: Splunk legacy tmstats - include last_cycle_count
+- AUTOTOOL-1019: Splunk legacy tmstats - add tenant and application data
+- AUTOTOOL-1128: Declarations with large secrets may timeout
+- AUTOTOOL-1154: Passphrases should be obfuscated in consumer trace files
+- AUTOTOOL-1147: Add 'profiles' data (profiles attached to Virtual Server) to 'virtualServers'
+- AUTOTOOL-896: [GitHub #26](https://github.com/F5Networks/f5-telemetry-streaming/pull/26): Use baseMac instead of hostname to fetch CM device
+- AUTOTOOL-1160: cipherText validation when protected by SecureVault
+- AUTOTOOL-1239: Caching data about the host device to speed up declaration processing
+### Changed
+- AUTOTOOL-1062: Update NPM packages
+### Removed
+
+## 1.9.0
+### Added
+- AUTOTOOL-725 and AUTOTOOL-755: Add support for GSLB WideIP and Pools Config and Stats
+### Fixed
+- AUTOTOOL-1061: Basic auth does not work with ElasticSearch consumer
+- AUTOTOOL-1017: Some Splunk legacy tmstats datamodels have period in property name instead of underscore
+### Changed
+- AUTOTOOL-1068: The username and passphrase settings for AWS CloudWatch consumers are now optional
+### Removed
+
+## 1.8.0
+### Added
+- AUTOTOOL-487: Add support for filtering (System Poller and Event Listener)
+- [GitHub #22](https://github.com/F5Networks/f5-telemetry-streaming/pull/22): Reference to pools in virtual server data
+- AUTOTOOl-905: Add machineId to System Poller output
+- AUTOTOOL-817: Add Google StackDriver as a consumer
+
+### Fixed
+### Changed
+- AUTOTOOL-784: Improved error handling to preserve stack trace.  Problem was discovered on a Viprion.  Opened AUTOTOOL-853 to support Viprion in future.
+### Removed
+
+## 1.7.0
+### Added
+- AUTOTOOL-690: Collect all supported tmstat tables for Splunk Legacy
+- AUTOTOOL-748: Add Telemetry Streaming analytics reporting to F5
+- AUTOTOOL-763: Added maxSockets for HTTP and HTTPS connections, defaults to 5
+- AUTOTOOL-724: Add example using Generic HTTP Consumer to publish data to Fluentd
+### Fixed
+- Splunk Tmstat table data is being overwritten when forwarded to Splunk
+- Fixed broken promise chain when loading config file
+### Changed
+### Removed
+
+## 1.6.0
+### Added
+- Add support for new tagging API
+- Collect tmstat's cpu_info_stat for Splunk Legacy
+### Fixed
+### Changed
+### Removed
+
+## 1.5.0
+### Added
+- Collect mask and ipProtocol for virtual servers
+- Collect device groups, ASM state, last ASM change, APM state, AFM state, LTM config time, and GTM config time
+- Collect stats for iRules
+- Support for CGNAT events logs
+- Added "allowSelfSignedCert" to the documentation examples (closing https://github.com/F5Networks/f5-telemetry-streaming/issues/14), and added an associated troubleshooting entry in the documentation on clouddocs.f5.com
+### Fixed
+- Elastic Search Unable to parse and index some messages with previously used keys
+- Elastic Search event data objects containing consecutive periods will be replaced with a single period.
+- Splunk Host property is null for TS events
+### Changed
+### Removed