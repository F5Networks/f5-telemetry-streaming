# Changelog
Changes to this project are documented in this file. More detail and links can be found in the Telemetry Streaming [Document Revision History](https://clouddocs.f5.com/products/extensions/f5-telemetry-streaming/latest/revision-history.html).

## 1.19.0
### Added
- AUTOTOOL-2280: [GitHub #79](https://github.com/F5Networks/f5-telemetry-streaming/issues/79): Expose totNativeConns and totCompatConns on SSL profile stats
- AUTOTOOL-2160: Added monitor checks for memory thresholds, which prevents restnoded from crashing on reaching memory limits (runs by default)
- AUTOTOOL-1915: Added new Event Listener endpoint (/eventListener/$eventListener and /namespace/$namespace/eventListener/$eventListener) to send a debug message to an Event Listener
- AUTOTOOL-2266: Added ability to configure "compressionType" for Splunk consumer
<<<<<<< HEAD
- AUTOTOOL-2314: Added 'swap' metric to 'system' group (System Poller output)
- AUTOTOOL-2115: Namespaces support for iHealth Poller
### Fixed
- AUTOTOOL-494: iHealth Poller creates corrupted Qkview files
- AUTOTOOL-2164: Fixed Route Domain ID handling for Virtual Server and Pool stats
=======
- AUTOTOOL-2314: [GitHub #120](https://github.com/F5Networks/f5-telemetry-streaming/issues/120) Added 'swap' metric to 'system' group (System Poller output)
- AUTOTOOL-2115: Namespaces support for iHealth Poller
### Fixed
- AUTOTOOL-494: iHealth Poller creates corrupted Qkview files
- AUTOTOOL-2164: [GitHub #108](https://github.com/F5Networks/f5-telemetry-streaming/issues/108) Fixed Route Domain ID handling for Virtual Server and Pool stats
>>>>>>> dacc0157
- [GitHub #109](https://github.com/F5Networks/f5-telemetry-streaming/issues/109): Splunk debug output does not log HTTP Response payload
- AUTOTOOL-2304: Update example output for maxConns, pktsIn, pktsOut, and totConns
- AUTOTOOL-494: iHealth Poller creates corrupted Qkview files
- AUTOTOOL-2310: Tracer unable to access destination directory
- AUTOTOOL-2368: Tracer(s) from other namespaces should not stop when namespace-only declaration posted
- AUTOTOOL-2376: iHealth Poller downloadFolder should not be required on local device
### Changed
- AUTOTOOL-2091: Trace full payload sent to StatsD Consumer
- AUTOTOOL-2250: System Poller recurring scheduling changed so that System Poller executions do not overlap
- AUTOTOOL-2213: Update npm packages (applicationinsights from v1.8.9 to v.1.8.10, aws-sdk from v2.830.0 to v2.854.0, eventemitter2 from v6.4.3 to v6.4.4, google-auth-library from v6.1.4 to v.6.1.6, lodash from v.4.17.20 to v4.17.21)
- AUTOTOOL-1509: Remove excessive data formatting from tracer
### Removed

## 1.18.0
### Added
- AUTOTOOL-1987: Added new Namespace declare endpoint (/namespace/$namespace/declare) which supports POST and GET
- AUTOTOOL-2148 [GitHub #104](https://github.com/F5Networks/f5-telemetry-streaming/issues/104): Add support for TLS Client Authentication to Generic HTTP Consumer
### Fixed
- AUTOTOOL-1710: Fix Event Listener startup errors that might cause restnoded to crash
- AUTOTOOL-2227: Splunk multiEvent format should ignore 'References'
### Changed
- AUTOTOOL-2111: Update npm packages (applicationinsights from 1.8.7 to 1.8.9, aws-sdk from 2.775.0 to 2.830.0, google-auth-library from 6.1.1 to 6.1.4, mustache from 4.0.0 to 4.1.0)
- AUTOTOOL-2212: Add AWS specific certificates to AWS Consumers
### Removed

## 1.17.0
### Added
- AUTOTOOL-2027 [GitHub #91](https://github.com/F5Networks/f5-telemetry-streaming/issues/91): Add custom timestamp for APM Events
- AUTOTOOL-2043: [GitHub #92](https://github.com/F5Networks/f5-telemetry-streaming/issues/92) Add support for Generic_HTTP proxy options
- AUTOTOOL-1834: Updated config diff handling for namespace endpoint support
- AUTOTOOL-1847: Added 'multiMetric' format for Splunk consumer (v8+ only) (experimental feature)
- AUTOTOOL-1988: Added new Namespace SystemPoller endpoint (/namespace/$namespace/systempoller/$systemOrPoller/$poller?)
- AUTOTOOL-2056 [GitHub #93](https://github.com/F5Networks/f5-telemetry-streaming/issues/93): Add additional traffic stats for virtual servers and pools
- AUTOTOOL-1984 [GitHub #85](https://github.com/F5Networks/f5-telemetry-streaming/issues/85): Add support for Splunk proxy options
- AUTOTOOL-2134: New consumer: F5_Cloud
- AUTOTOOL-2028 [GitHub #90](https://github.com/F5Networks/f5-telemetry-streaming/issues/90): Add support for Kafka TLS client authentication
### Fixed
- AUTOTOOL-2089: Fix error where unavailable Custom Endpoint would return HTTP 500
### Changed
- AUTOTOOL-1832: telemetry/declare returns HTTP 503 on attempt to post declaration while previous one is still in processing
- AUTOTOOL-1983: No major updates for npm packages (package-lock.json updates only).
- AUTOTOOL-1914: Store up to 10 items in trace file
- AUTOTOOL-2086: Add deprecation notice for Splunk Legacy format 
### Removed

## 1.16.0
### Added
- AUTOTOOL-1829: Add support for the Telemetry_Namespace class in declarations posted to the /declare endpoint
- AUTOTOOL-1830: Added new Namespace PullConsumer endpoint (/namespace/$namespace/pullconsumer/$consumer)
### Fixed
- AUTOTOOL-1967 [GitHub #86](https://github.com/F5Networks/f5-telemetry-streaming/issues/86): Fix bug when TS incorrectly processing iRule stats with multiple events
### Changed
- AUTOTOOL-1874: Update npm packages (ajv from v6.12.4 to v6.12.6, applicationinsights from v1.8.6 to v1.8.7, aws-sdk from v2.749.0 to 2.775.0)
- AUTOTOOL-1961 [GitHub #84](https://github.com/F5Networks/f5-telemetry-streaming/issues/84): Include _ResourceId if available for Azure Log Analytics consumer. Also, metadata calls are now only happening upon consumer(s) load.
- AUTOTOOL-1833 and AUTOTOOL-1908: Update declaration config parsing and use new normalized configs for components
- AUTOTOOL-1831: Update forwarder to use destinationIds for consumer lookup
### Removed

## 1.15.0
### Added
### Fixed
- AUTOTOOL-1790: Fixed syslog event hostname parsing for VCMP hosts
- AUTOTOOL-1768: Resolve memory leak in ElasticSearch consumer, by replacing 'elasticsearch' library with 'request' library
### Changed
- AUTOTOOL-1747: Update npm packages (ajv from v6.12.3 to v6.12.4, applicationinsights from v1.8.5 to v1.8.6, aws-sdk from v2.728.0 to 2.749.0, lodash from v4.7.19 to 4.7.20)
- AUTOTOOL-1894: Update default hostname for StatsD consumer
### Removed

## 1.14.0
### Added
- AUTOTOOL-1648: Added ability to specify fallback hosts for Generic HTTP consumer (experimental feature)
- AUTOTOOL-1627: Add support for AWS CloudWatch Metrics
- AUTOTOOL-1679: Added 'cipherUses' stats for Client and Server SSL profiles
### Fixed
- AUTOTOOL-810: Fixed Event Listener parsing when received multiple events
### Changed
- AUTOTOOL-1680: Update npm packages (ajv from v6.12.2 to v6.12.3, applicationinsights from v1.8.0 to v1.8.5, aws-sdk from v.2.704.0 to 2.728.0, statsd-client from v0.4.4 to v0.4.5)
### Removed


## 1.13.0
### Added
- AUTOTOOL-1640: Add statusReason and monitorStatus fields to System Poller output for BIG-IQ Analytics
### Fixed
- AUTOTOOL-1192: Fix inconsistency in GSLB output: return empty object instead of 'undefined'
- AUTOTOOL-1639: Fix Azure consumer memory leak when calling metadata service on an instance where it is unavailable
- AUTOTOOL-1503: [GitHub #39](https://github.com/F5Networks/f5-telemetry-streaming/issues/39): Update Azure Log Analytics dashboard example
- AUTOTOOL-1695: Fix lodash [Prototype Pollution vulnerability](https://www.npmjs.com/advisories/1523)
- AUTOTOOL-1694: Fix Splunk legacy format missing poolMemberStat data
### Changed
- AUTOTOOL-1547: aws-sdk updated to 2.704.0
- AUTOTOOL-1616: Increased code coverage: Event Listener unit tests
### Removed

## 1.12.0
### Added
- AUTOTOOL-1169: [GitHub #9](https://github.com/F5Networks/f5-telemetry-streaming/issues/9): Add new Prometheus Pull Consumer
- AUTOTOOL-1449: Add information about inlined pollers (System Poller and iHealthPoller) to TEEM report
- AUTOTOOL-1340: [GitHub #41](https://github.com/F5Networks/f5-telemetry-streaming/issues/41): Add support for IAM Roles with AWS_S3 Consumer
- AUTOTOOL-1538: Add TCP support to StatsD consumer
### Fixed
- AUTOTOOL-1506: Added a timeout to Azure metadata service HTTP requests
- AUTOTOOL-557: [GitHub #18](https://github.com/F5Networks/f5-telemetry-streaming/issues/18) Fix renameKeys for networkInterfaces with multiple digits
### Changed
- AUTOTOOL-1432: Update npm packages (aws-sdk from v2.659 to v2.664 and default mocha from v5.2.0 to v7.1.2)
- Updated @f5devcentral/f5-teem package dependency to 1.4.6
### Removed

## 1.11.0
### Added
- AUTOTOOL-1448: Introduce new Pull Consumer class, Pull Consumer API, and 'default' Pull Consumer
- AUTOTOOL-1187: Enable use of Managed Identities for Azure Log Analytics
- AUTOTOOL-1186: New consumer Azure Application Insights
- AUTOTOOL-1218: Enable use of Managed Identities for Azure Application Insights
- AUTOTOOL-768: Enable support of AzureGov for Azure consumers and optional region property
### Fixed
- AUTOTOOL-1334: Fix [Regular Expression Denial of Service vulnerability](https://www.npmjs.com/advisories/1488) and improve start up time on node v4.x and v6.x
- AUTOTOOL-1150: [GitHub #30](https://github.com/F5Networks/f5-telemetry-streaming/issues/30) Fix error when Splunk consumer (configured with 'legacy' format) tries to forward event from Event Listener
- AUTOTOOL-491: [GitHub #17](https://github.com/F5Networks/f5-telemetry-streaming/issues/17) Fix crash in Kafka consumer on attempt to close idle connections to brokers
- AUTOTOOL-1265: Reduce data copying in System Stats
- AUTOTOOL-1266: Reduce data copying in Event Listener
### Changed
- AUTOTOOL-1376: Rename Google StackDriver consumer to 'Google Cloud Monitoring'
- AUTOTOOL-1015: Update f5-teem to 1.4.2 for new reportRecord API
### Removed

## 1.10.0
### Added
- AUTOTOOL-1111: Enable configurable polling with Telemetry_Endpoints (BIG-IP paths) and multiple system poller support
- AUTOTOOL-1148: Allow 'OR' logic by adding ifAnyMatch functionality.
- AUTOTOOL-853: Support F5 systems (ex: Viprion) that have multiple hosts
### Fixed
- AUTOTOOL-1051: Event Listener unable to classify AFM DoS event
- AUTOTOOL-1037: Splunk legacy tmstats - include last_cycle_count
- AUTOTOOL-1019: Splunk legacy tmstats - add tenant and application data
- AUTOTOOL-1128: Declarations with large secrets may timeout
- AUTOTOOL-1154: Passphrases should be obfuscated in consumer trace files
- AUTOTOOL-1147: Add 'profiles' data (profiles attached to Virtual Server) to 'virtualServers'
- AUTOTOOL-896: [GitHub #26](https://github.com/F5Networks/f5-telemetry-streaming/pull/26): Use baseMac instead of hostname to fetch CM device
- AUTOTOOL-1160: cipherText validation when protected by SecureVault
- AUTOTOOL-1239: Caching data about the host device to speed up declaration processing
### Changed
- AUTOTOOL-1062: Update NPM packages
### Removed

## 1.9.0
### Added
- AUTOTOOL-725 and AUTOTOOL-755: Add support for GSLB WideIP and Pools Config and Stats
### Fixed
- AUTOTOOL-1061: Basic auth does not work with ElasticSearch consumer
- AUTOTOOL-1017: Some Splunk legacy tmstats datamodels have period in property name instead of underscore
### Changed
- AUTOTOOL-1068: The username and passphrase settings for AWS CloudWatch consumers are now optional
### Removed

## 1.8.0
### Added
- AUTOTOOL-487: Add support for filtering (System Poller and Event Listener)
- [GitHub #22](https://github.com/F5Networks/f5-telemetry-streaming/pull/22): Reference to pools in virtual server data
- AUTOTOOl-905: Add machineId to System Poller output
- AUTOTOOL-817: Add Google StackDriver as a consumer

### Fixed
### Changed
- AUTOTOOL-784: Improved error handling to preserve stack trace.  Problem was discovered on a Viprion.  Opened AUTOTOOL-853 to support Viprion in future.
### Removed

## 1.7.0
### Added
- AUTOTOOL-690: Collect all supported tmstat tables for Splunk Legacy
- AUTOTOOL-748: Add Telemetry Streaming analytics reporting to F5
- AUTOTOOL-763: Added maxSockets for HTTP and HTTPS connections, defaults to 5
- AUTOTOOL-724: Add example using Generic HTTP Consumer to publish data to Fluentd
### Fixed
- Splunk Tmstat table data is being overwritten when forwarded to Splunk
- Fixed broken promise chain when loading config file
### Changed
### Removed

## 1.6.0
### Added
- Add support for new tagging API
- Collect tmstat's cpu_info_stat for Splunk Legacy
### Fixed
### Changed
### Removed

## 1.5.0
### Added
- Collect mask and ipProtocol for virtual servers
- Collect device groups, ASM state, last ASM change, APM state, AFM state, LTM config time, and GTM config time
- Collect stats for iRules
- Support for CGNAT events logs
- Added "allowSelfSignedCert" to the documentation examples (closing https://github.com/F5Networks/f5-telemetry-streaming/issues/14), and added an associated troubleshooting entry in the documentation on clouddocs.f5.com
### Fixed
- Elastic Search Unable to parse and index some messages with previously used keys
- Elastic Search event data objects containing consecutive periods will be replaced with a single period.
- Splunk Host property is null for TS events
### Changed
### Removed
<|MERGE_RESOLUTION|>--- conflicted
+++ resolved
@@ -1,222 +1,214 @@
-# Changelog
-Changes to this project are documented in this file. More detail and links can be found in the Telemetry Streaming [Document Revision History](https://clouddocs.f5.com/products/extensions/f5-telemetry-streaming/latest/revision-history.html).
-
-## 1.19.0
-### Added
-- AUTOTOOL-2280: [GitHub #79](https://github.com/F5Networks/f5-telemetry-streaming/issues/79): Expose totNativeConns and totCompatConns on SSL profile stats
-- AUTOTOOL-2160: Added monitor checks for memory thresholds, which prevents restnoded from crashing on reaching memory limits (runs by default)
-- AUTOTOOL-1915: Added new Event Listener endpoint (/eventListener/$eventListener and /namespace/$namespace/eventListener/$eventListener) to send a debug message to an Event Listener
-- AUTOTOOL-2266: Added ability to configure "compressionType" for Splunk consumer
-<<<<<<< HEAD
-- AUTOTOOL-2314: Added 'swap' metric to 'system' group (System Poller output)
-- AUTOTOOL-2115: Namespaces support for iHealth Poller
-### Fixed
-- AUTOTOOL-494: iHealth Poller creates corrupted Qkview files
-- AUTOTOOL-2164: Fixed Route Domain ID handling for Virtual Server and Pool stats
-=======
-- AUTOTOOL-2314: [GitHub #120](https://github.com/F5Networks/f5-telemetry-streaming/issues/120) Added 'swap' metric to 'system' group (System Poller output)
-- AUTOTOOL-2115: Namespaces support for iHealth Poller
-### Fixed
-- AUTOTOOL-494: iHealth Poller creates corrupted Qkview files
-- AUTOTOOL-2164: [GitHub #108](https://github.com/F5Networks/f5-telemetry-streaming/issues/108) Fixed Route Domain ID handling for Virtual Server and Pool stats
->>>>>>> dacc0157
-- [GitHub #109](https://github.com/F5Networks/f5-telemetry-streaming/issues/109): Splunk debug output does not log HTTP Response payload
-- AUTOTOOL-2304: Update example output for maxConns, pktsIn, pktsOut, and totConns
-- AUTOTOOL-494: iHealth Poller creates corrupted Qkview files
-- AUTOTOOL-2310: Tracer unable to access destination directory
-- AUTOTOOL-2368: Tracer(s) from other namespaces should not stop when namespace-only declaration posted
-- AUTOTOOL-2376: iHealth Poller downloadFolder should not be required on local device
-### Changed
-- AUTOTOOL-2091: Trace full payload sent to StatsD Consumer
-- AUTOTOOL-2250: System Poller recurring scheduling changed so that System Poller executions do not overlap
-- AUTOTOOL-2213: Update npm packages (applicationinsights from v1.8.9 to v.1.8.10, aws-sdk from v2.830.0 to v2.854.0, eventemitter2 from v6.4.3 to v6.4.4, google-auth-library from v6.1.4 to v.6.1.6, lodash from v.4.17.20 to v4.17.21)
-- AUTOTOOL-1509: Remove excessive data formatting from tracer
-### Removed
-
-## 1.18.0
-### Added
-- AUTOTOOL-1987: Added new Namespace declare endpoint (/namespace/$namespace/declare) which supports POST and GET
-- AUTOTOOL-2148 [GitHub #104](https://github.com/F5Networks/f5-telemetry-streaming/issues/104): Add support for TLS Client Authentication to Generic HTTP Consumer
-### Fixed
-- AUTOTOOL-1710: Fix Event Listener startup errors that might cause restnoded to crash
-- AUTOTOOL-2227: Splunk multiEvent format should ignore 'References'
-### Changed
-- AUTOTOOL-2111: Update npm packages (applicationinsights from 1.8.7 to 1.8.9, aws-sdk from 2.775.0 to 2.830.0, google-auth-library from 6.1.1 to 6.1.4, mustache from 4.0.0 to 4.1.0)
-- AUTOTOOL-2212: Add AWS specific certificates to AWS Consumers
-### Removed
-
-## 1.17.0
-### Added
-- AUTOTOOL-2027 [GitHub #91](https://github.com/F5Networks/f5-telemetry-streaming/issues/91): Add custom timestamp for APM Events
-- AUTOTOOL-2043: [GitHub #92](https://github.com/F5Networks/f5-telemetry-streaming/issues/92) Add support for Generic_HTTP proxy options
-- AUTOTOOL-1834: Updated config diff handling for namespace endpoint support
-- AUTOTOOL-1847: Added 'multiMetric' format for Splunk consumer (v8+ only) (experimental feature)
-- AUTOTOOL-1988: Added new Namespace SystemPoller endpoint (/namespace/$namespace/systempoller/$systemOrPoller/$poller?)
-- AUTOTOOL-2056 [GitHub #93](https://github.com/F5Networks/f5-telemetry-streaming/issues/93): Add additional traffic stats for virtual servers and pools
-- AUTOTOOL-1984 [GitHub #85](https://github.com/F5Networks/f5-telemetry-streaming/issues/85): Add support for Splunk proxy options
-- AUTOTOOL-2134: New consumer: F5_Cloud
-- AUTOTOOL-2028 [GitHub #90](https://github.com/F5Networks/f5-telemetry-streaming/issues/90): Add support for Kafka TLS client authentication
-### Fixed
-- AUTOTOOL-2089: Fix error where unavailable Custom Endpoint would return HTTP 500
-### Changed
-- AUTOTOOL-1832: telemetry/declare returns HTTP 503 on attempt to post declaration while previous one is still in processing
-- AUTOTOOL-1983: No major updates for npm packages (package-lock.json updates only).
-- AUTOTOOL-1914: Store up to 10 items in trace file
-- AUTOTOOL-2086: Add deprecation notice for Splunk Legacy format 
-### Removed
-
-## 1.16.0
-### Added
-- AUTOTOOL-1829: Add support for the Telemetry_Namespace class in declarations posted to the /declare endpoint
-- AUTOTOOL-1830: Added new Namespace PullConsumer endpoint (/namespace/$namespace/pullconsumer/$consumer)
-### Fixed
-- AUTOTOOL-1967 [GitHub #86](https://github.com/F5Networks/f5-telemetry-streaming/issues/86): Fix bug when TS incorrectly processing iRule stats with multiple events
-### Changed
-- AUTOTOOL-1874: Update npm packages (ajv from v6.12.4 to v6.12.6, applicationinsights from v1.8.6 to v1.8.7, aws-sdk from v2.749.0 to 2.775.0)
-- AUTOTOOL-1961 [GitHub #84](https://github.com/F5Networks/f5-telemetry-streaming/issues/84): Include _ResourceId if available for Azure Log Analytics consumer. Also, metadata calls are now only happening upon consumer(s) load.
-- AUTOTOOL-1833 and AUTOTOOL-1908: Update declaration config parsing and use new normalized configs for components
-- AUTOTOOL-1831: Update forwarder to use destinationIds for consumer lookup
-### Removed
-
-## 1.15.0
-### Added
-### Fixed
-- AUTOTOOL-1790: Fixed syslog event hostname parsing for VCMP hosts
-- AUTOTOOL-1768: Resolve memory leak in ElasticSearch consumer, by replacing 'elasticsearch' library with 'request' library
-### Changed
-- AUTOTOOL-1747: Update npm packages (ajv from v6.12.3 to v6.12.4, applicationinsights from v1.8.5 to v1.8.6, aws-sdk from v2.728.0 to 2.749.0, lodash from v4.7.19 to 4.7.20)
-- AUTOTOOL-1894: Update default hostname for StatsD consumer
-### Removed
-
-## 1.14.0
-### Added
-- AUTOTOOL-1648: Added ability to specify fallback hosts for Generic HTTP consumer (experimental feature)
-- AUTOTOOL-1627: Add support for AWS CloudWatch Metrics
-- AUTOTOOL-1679: Added 'cipherUses' stats for Client and Server SSL profiles
-### Fixed
-- AUTOTOOL-810: Fixed Event Listener parsing when received multiple events
-### Changed
-- AUTOTOOL-1680: Update npm packages (ajv from v6.12.2 to v6.12.3, applicationinsights from v1.8.0 to v1.8.5, aws-sdk from v.2.704.0 to 2.728.0, statsd-client from v0.4.4 to v0.4.5)
-### Removed
-
-
-## 1.13.0
-### Added
-- AUTOTOOL-1640: Add statusReason and monitorStatus fields to System Poller output for BIG-IQ Analytics
-### Fixed
-- AUTOTOOL-1192: Fix inconsistency in GSLB output: return empty object instead of 'undefined'
-- AUTOTOOL-1639: Fix Azure consumer memory leak when calling metadata service on an instance where it is unavailable
-- AUTOTOOL-1503: [GitHub #39](https://github.com/F5Networks/f5-telemetry-streaming/issues/39): Update Azure Log Analytics dashboard example
-- AUTOTOOL-1695: Fix lodash [Prototype Pollution vulnerability](https://www.npmjs.com/advisories/1523)
-- AUTOTOOL-1694: Fix Splunk legacy format missing poolMemberStat data
-### Changed
-- AUTOTOOL-1547: aws-sdk updated to 2.704.0
-- AUTOTOOL-1616: Increased code coverage: Event Listener unit tests
-### Removed
-
-## 1.12.0
-### Added
-- AUTOTOOL-1169: [GitHub #9](https://github.com/F5Networks/f5-telemetry-streaming/issues/9): Add new Prometheus Pull Consumer
-- AUTOTOOL-1449: Add information about inlined pollers (System Poller and iHealthPoller) to TEEM report
-- AUTOTOOL-1340: [GitHub #41](https://github.com/F5Networks/f5-telemetry-streaming/issues/41): Add support for IAM Roles with AWS_S3 Consumer
-- AUTOTOOL-1538: Add TCP support to StatsD consumer
-### Fixed
-- AUTOTOOL-1506: Added a timeout to Azure metadata service HTTP requests
-- AUTOTOOL-557: [GitHub #18](https://github.com/F5Networks/f5-telemetry-streaming/issues/18) Fix renameKeys for networkInterfaces with multiple digits
-### Changed
-- AUTOTOOL-1432: Update npm packages (aws-sdk from v2.659 to v2.664 and default mocha from v5.2.0 to v7.1.2)
-- Updated @f5devcentral/f5-teem package dependency to 1.4.6
-### Removed
-
-## 1.11.0
-### Added
-- AUTOTOOL-1448: Introduce new Pull Consumer class, Pull Consumer API, and 'default' Pull Consumer
-- AUTOTOOL-1187: Enable use of Managed Identities for Azure Log Analytics
-- AUTOTOOL-1186: New consumer Azure Application Insights
-- AUTOTOOL-1218: Enable use of Managed Identities for Azure Application Insights
-- AUTOTOOL-768: Enable support of AzureGov for Azure consumers and optional region property
-### Fixed
-- AUTOTOOL-1334: Fix [Regular Expression Denial of Service vulnerability](https://www.npmjs.com/advisories/1488) and improve start up time on node v4.x and v6.x
-- AUTOTOOL-1150: [GitHub #30](https://github.com/F5Networks/f5-telemetry-streaming/issues/30) Fix error when Splunk consumer (configured with 'legacy' format) tries to forward event from Event Listener
-- AUTOTOOL-491: [GitHub #17](https://github.com/F5Networks/f5-telemetry-streaming/issues/17) Fix crash in Kafka consumer on attempt to close idle connections to brokers
-- AUTOTOOL-1265: Reduce data copying in System Stats
-- AUTOTOOL-1266: Reduce data copying in Event Listener
-### Changed
-- AUTOTOOL-1376: Rename Google StackDriver consumer to 'Google Cloud Monitoring'
-- AUTOTOOL-1015: Update f5-teem to 1.4.2 for new reportRecord API
-### Removed
-
-## 1.10.0
-### Added
-- AUTOTOOL-1111: Enable configurable polling with Telemetry_Endpoints (BIG-IP paths) and multiple system poller support
-- AUTOTOOL-1148: Allow 'OR' logic by adding ifAnyMatch functionality.
-- AUTOTOOL-853: Support F5 systems (ex: Viprion) that have multiple hosts
-### Fixed
-- AUTOTOOL-1051: Event Listener unable to classify AFM DoS event
-- AUTOTOOL-1037: Splunk legacy tmstats - include last_cycle_count
-- AUTOTOOL-1019: Splunk legacy tmstats - add tenant and application data
-- AUTOTOOL-1128: Declarations with large secrets may timeout
-- AUTOTOOL-1154: Passphrases should be obfuscated in consumer trace files
-- AUTOTOOL-1147: Add 'profiles' data (profiles attached to Virtual Server) to 'virtualServers'
-- AUTOTOOL-896: [GitHub #26](https://github.com/F5Networks/f5-telemetry-streaming/pull/26): Use baseMac instead of hostname to fetch CM device
-- AUTOTOOL-1160: cipherText validation when protected by SecureVault
-- AUTOTOOL-1239: Caching data about the host device to speed up declaration processing
-### Changed
-- AUTOTOOL-1062: Update NPM packages
-### Removed
-
-## 1.9.0
-### Added
-- AUTOTOOL-725 and AUTOTOOL-755: Add support for GSLB WideIP and Pools Config and Stats
-### Fixed
-- AUTOTOOL-1061: Basic auth does not work with ElasticSearch consumer
-- AUTOTOOL-1017: Some Splunk legacy tmstats datamodels have period in property name instead of underscore
-### Changed
-- AUTOTOOL-1068: The username and passphrase settings for AWS CloudWatch consumers are now optional
-### Removed
-
-## 1.8.0
-### Added
-- AUTOTOOL-487: Add support for filtering (System Poller and Event Listener)
-- [GitHub #22](https://github.com/F5Networks/f5-telemetry-streaming/pull/22): Reference to pools in virtual server data
-- AUTOTOOl-905: Add machineId to System Poller output
-- AUTOTOOL-817: Add Google StackDriver as a consumer
-
-### Fixed
-### Changed
-- AUTOTOOL-784: Improved error handling to preserve stack trace.  Problem was discovered on a Viprion.  Opened AUTOTOOL-853 to support Viprion in future.
-### Removed
-
-## 1.7.0
-### Added
-- AUTOTOOL-690: Collect all supported tmstat tables for Splunk Legacy
-- AUTOTOOL-748: Add Telemetry Streaming analytics reporting to F5
-- AUTOTOOL-763: Added maxSockets for HTTP and HTTPS connections, defaults to 5
-- AUTOTOOL-724: Add example using Generic HTTP Consumer to publish data to Fluentd
-### Fixed
-- Splunk Tmstat table data is being overwritten when forwarded to Splunk
-- Fixed broken promise chain when loading config file
-### Changed
-### Removed
-
-## 1.6.0
-### Added
-- Add support for new tagging API
-- Collect tmstat's cpu_info_stat for Splunk Legacy
-### Fixed
-### Changed
-### Removed
-
-## 1.5.0
-### Added
-- Collect mask and ipProtocol for virtual servers
-- Collect device groups, ASM state, last ASM change, APM state, AFM state, LTM config time, and GTM config time
-- Collect stats for iRules
-- Support for CGNAT events logs
-- Added "allowSelfSignedCert" to the documentation examples (closing https://github.com/F5Networks/f5-telemetry-streaming/issues/14), and added an associated troubleshooting entry in the documentation on clouddocs.f5.com
-### Fixed
-- Elastic Search Unable to parse and index some messages with previously used keys
-- Elastic Search event data objects containing consecutive periods will be replaced with a single period.
-- Splunk Host property is null for TS events
-### Changed
-### Removed
+# Changelog
+Changes to this project are documented in this file. More detail and links can be found in the Telemetry Streaming [Document Revision History](https://clouddocs.f5.com/products/extensions/f5-telemetry-streaming/latest/revision-history.html).
+
+## 1.19.0
+### Added
+- AUTOTOOL-2280: [GitHub #79](https://github.com/F5Networks/f5-telemetry-streaming/issues/79): Expose totNativeConns and totCompatConns on SSL profile stats
+- AUTOTOOL-2160: Added monitor checks for memory thresholds, which prevents restnoded from crashing on reaching memory limits (runs by default)
+- AUTOTOOL-1915: Added new Event Listener endpoint (/eventListener/$eventListener and /namespace/$namespace/eventListener/$eventListener) to send a debug message to an Event Listener
+- AUTOTOOL-2266: Added ability to configure "compressionType" for Splunk consumer
+- AUTOTOOL-2314: [GitHub #120](https://github.com/F5Networks/f5-telemetry-streaming/issues/120) Added 'swap' metric to 'system' group (System Poller output)
+- AUTOTOOL-2115: Namespaces support for iHealth Poller
+### Fixed
+- AUTOTOOL-494: iHealth Poller creates corrupted Qkview files
+- AUTOTOOL-2164: [GitHub #108](https://github.com/F5Networks/f5-telemetry-streaming/issues/108) Fixed Route Domain ID handling for Virtual Server and Pool stats
+- [GitHub #109](https://github.com/F5Networks/f5-telemetry-streaming/issues/109): Splunk debug output does not log HTTP Response payload
+- AUTOTOOL-2304: Update example output for maxConns, pktsIn, pktsOut, and totConns
+- AUTOTOOL-494: iHealth Poller creates corrupted Qkview files
+- AUTOTOOL-2310: Tracer unable to access destination directory
+- AUTOTOOL-2368: Tracer(s) from other namespaces should not stop when namespace-only declaration posted
+- AUTOTOOL-2376: iHealth Poller downloadFolder should not be required on local device
+### Changed
+- AUTOTOOL-2091: Trace full payload sent to StatsD Consumer
+- AUTOTOOL-2250: System Poller recurring scheduling changed so that System Poller executions do not overlap
+- AUTOTOOL-2213: Update npm packages (applicationinsights from v1.8.9 to v.1.8.10, aws-sdk from v2.830.0 to v2.854.0, eventemitter2 from v6.4.3 to v6.4.4, google-auth-library from v6.1.4 to v.6.1.6, lodash from v.4.17.20 to v4.17.21)
+- AUTOTOOL-1509: Remove excessive data formatting from tracer
+### Removed
+
+## 1.18.0
+### Added
+- AUTOTOOL-1987: Added new Namespace declare endpoint (/namespace/$namespace/declare) which supports POST and GET
+- AUTOTOOL-2148 [GitHub #104](https://github.com/F5Networks/f5-telemetry-streaming/issues/104): Add support for TLS Client Authentication to Generic HTTP Consumer
+### Fixed
+- AUTOTOOL-1710: Fix Event Listener startup errors that might cause restnoded to crash
+- AUTOTOOL-2227: Splunk multiEvent format should ignore 'References'
+### Changed
+- AUTOTOOL-2111: Update npm packages (applicationinsights from 1.8.7 to 1.8.9, aws-sdk from 2.775.0 to 2.830.0, google-auth-library from 6.1.1 to 6.1.4, mustache from 4.0.0 to 4.1.0)
+- AUTOTOOL-2212: Add AWS specific certificates to AWS Consumers
+### Removed
+
+## 1.17.0
+### Added
+- AUTOTOOL-2027 [GitHub #91](https://github.com/F5Networks/f5-telemetry-streaming/issues/91): Add custom timestamp for APM Events
+- AUTOTOOL-2043: [GitHub #92](https://github.com/F5Networks/f5-telemetry-streaming/issues/92) Add support for Generic_HTTP proxy options
+- AUTOTOOL-1834: Updated config diff handling for namespace endpoint support
+- AUTOTOOL-1847: Added 'multiMetric' format for Splunk consumer (v8+ only) (experimental feature)
+- AUTOTOOL-1988: Added new Namespace SystemPoller endpoint (/namespace/$namespace/systempoller/$systemOrPoller/$poller?)
+- AUTOTOOL-2056 [GitHub #93](https://github.com/F5Networks/f5-telemetry-streaming/issues/93): Add additional traffic stats for virtual servers and pools
+- AUTOTOOL-1984 [GitHub #85](https://github.com/F5Networks/f5-telemetry-streaming/issues/85): Add support for Splunk proxy options
+- AUTOTOOL-2134: New consumer: F5_Cloud
+- AUTOTOOL-2028 [GitHub #90](https://github.com/F5Networks/f5-telemetry-streaming/issues/90): Add support for Kafka TLS client authentication
+### Fixed
+- AUTOTOOL-2089: Fix error where unavailable Custom Endpoint would return HTTP 500
+### Changed
+- AUTOTOOL-1832: telemetry/declare returns HTTP 503 on attempt to post declaration while previous one is still in processing
+- AUTOTOOL-1983: No major updates for npm packages (package-lock.json updates only).
+- AUTOTOOL-1914: Store up to 10 items in trace file
+- AUTOTOOL-2086: Add deprecation notice for Splunk Legacy format 
+### Removed
+
+## 1.16.0
+### Added
+- AUTOTOOL-1829: Add support for the Telemetry_Namespace class in declarations posted to the /declare endpoint
+- AUTOTOOL-1830: Added new Namespace PullConsumer endpoint (/namespace/$namespace/pullconsumer/$consumer)
+### Fixed
+- AUTOTOOL-1967 [GitHub #86](https://github.com/F5Networks/f5-telemetry-streaming/issues/86): Fix bug when TS incorrectly processing iRule stats with multiple events
+### Changed
+- AUTOTOOL-1874: Update npm packages (ajv from v6.12.4 to v6.12.6, applicationinsights from v1.8.6 to v1.8.7, aws-sdk from v2.749.0 to 2.775.0)
+- AUTOTOOL-1961 [GitHub #84](https://github.com/F5Networks/f5-telemetry-streaming/issues/84): Include _ResourceId if available for Azure Log Analytics consumer. Also, metadata calls are now only happening upon consumer(s) load.
+- AUTOTOOL-1833 and AUTOTOOL-1908: Update declaration config parsing and use new normalized configs for components
+- AUTOTOOL-1831: Update forwarder to use destinationIds for consumer lookup
+### Removed
+
+## 1.15.0
+### Added
+### Fixed
+- AUTOTOOL-1790: Fixed syslog event hostname parsing for VCMP hosts
+- AUTOTOOL-1768: Resolve memory leak in ElasticSearch consumer, by replacing 'elasticsearch' library with 'request' library
+### Changed
+- AUTOTOOL-1747: Update npm packages (ajv from v6.12.3 to v6.12.4, applicationinsights from v1.8.5 to v1.8.6, aws-sdk from v2.728.0 to 2.749.0, lodash from v4.7.19 to 4.7.20)
+- AUTOTOOL-1894: Update default hostname for StatsD consumer
+### Removed
+
+## 1.14.0
+### Added
+- AUTOTOOL-1648: Added ability to specify fallback hosts for Generic HTTP consumer (experimental feature)
+- AUTOTOOL-1627: Add support for AWS CloudWatch Metrics
+- AUTOTOOL-1679: Added 'cipherUses' stats for Client and Server SSL profiles
+### Fixed
+- AUTOTOOL-810: Fixed Event Listener parsing when received multiple events
+### Changed
+- AUTOTOOL-1680: Update npm packages (ajv from v6.12.2 to v6.12.3, applicationinsights from v1.8.0 to v1.8.5, aws-sdk from v.2.704.0 to 2.728.0, statsd-client from v0.4.4 to v0.4.5)
+### Removed
+
+
+## 1.13.0
+### Added
+- AUTOTOOL-1640: Add statusReason and monitorStatus fields to System Poller output for BIG-IQ Analytics
+### Fixed
+- AUTOTOOL-1192: Fix inconsistency in GSLB output: return empty object instead of 'undefined'
+- AUTOTOOL-1639: Fix Azure consumer memory leak when calling metadata service on an instance where it is unavailable
+- AUTOTOOL-1503: [GitHub #39](https://github.com/F5Networks/f5-telemetry-streaming/issues/39): Update Azure Log Analytics dashboard example
+- AUTOTOOL-1695: Fix lodash [Prototype Pollution vulnerability](https://www.npmjs.com/advisories/1523)
+- AUTOTOOL-1694: Fix Splunk legacy format missing poolMemberStat data
+### Changed
+- AUTOTOOL-1547: aws-sdk updated to 2.704.0
+- AUTOTOOL-1616: Increased code coverage: Event Listener unit tests
+### Removed
+
+## 1.12.0
+### Added
+- AUTOTOOL-1169: [GitHub #9](https://github.com/F5Networks/f5-telemetry-streaming/issues/9): Add new Prometheus Pull Consumer
+- AUTOTOOL-1449: Add information about inlined pollers (System Poller and iHealthPoller) to TEEM report
+- AUTOTOOL-1340: [GitHub #41](https://github.com/F5Networks/f5-telemetry-streaming/issues/41): Add support for IAM Roles with AWS_S3 Consumer
+- AUTOTOOL-1538: Add TCP support to StatsD consumer
+### Fixed
+- AUTOTOOL-1506: Added a timeout to Azure metadata service HTTP requests
+- AUTOTOOL-557: [GitHub #18](https://github.com/F5Networks/f5-telemetry-streaming/issues/18) Fix renameKeys for networkInterfaces with multiple digits
+### Changed
+- AUTOTOOL-1432: Update npm packages (aws-sdk from v2.659 to v2.664 and default mocha from v5.2.0 to v7.1.2)
+- Updated @f5devcentral/f5-teem package dependency to 1.4.6
+### Removed
+
+## 1.11.0
+### Added
+- AUTOTOOL-1448: Introduce new Pull Consumer class, Pull Consumer API, and 'default' Pull Consumer
+- AUTOTOOL-1187: Enable use of Managed Identities for Azure Log Analytics
+- AUTOTOOL-1186: New consumer Azure Application Insights
+- AUTOTOOL-1218: Enable use of Managed Identities for Azure Application Insights
+- AUTOTOOL-768: Enable support of AzureGov for Azure consumers and optional region property
+### Fixed
+- AUTOTOOL-1334: Fix [Regular Expression Denial of Service vulnerability](https://www.npmjs.com/advisories/1488) and improve start up time on node v4.x and v6.x
+- AUTOTOOL-1150: [GitHub #30](https://github.com/F5Networks/f5-telemetry-streaming/issues/30) Fix error when Splunk consumer (configured with 'legacy' format) tries to forward event from Event Listener
+- AUTOTOOL-491: [GitHub #17](https://github.com/F5Networks/f5-telemetry-streaming/issues/17) Fix crash in Kafka consumer on attempt to close idle connections to brokers
+- AUTOTOOL-1265: Reduce data copying in System Stats
+- AUTOTOOL-1266: Reduce data copying in Event Listener
+### Changed
+- AUTOTOOL-1376: Rename Google StackDriver consumer to 'Google Cloud Monitoring'
+- AUTOTOOL-1015: Update f5-teem to 1.4.2 for new reportRecord API
+### Removed
+
+## 1.10.0
+### Added
+- AUTOTOOL-1111: Enable configurable polling with Telemetry_Endpoints (BIG-IP paths) and multiple system poller support
+- AUTOTOOL-1148: Allow 'OR' logic by adding ifAnyMatch functionality.
+- AUTOTOOL-853: Support F5 systems (ex: Viprion) that have multiple hosts
+### Fixed
+- AUTOTOOL-1051: Event Listener unable to classify AFM DoS event
+- AUTOTOOL-1037: Splunk legacy tmstats - include last_cycle_count
+- AUTOTOOL-1019: Splunk legacy tmstats - add tenant and application data
+- AUTOTOOL-1128: Declarations with large secrets may timeout
+- AUTOTOOL-1154: Passphrases should be obfuscated in consumer trace files
+- AUTOTOOL-1147: Add 'profiles' data (profiles attached to Virtual Server) to 'virtualServers'
+- AUTOTOOL-896: [GitHub #26](https://github.com/F5Networks/f5-telemetry-streaming/pull/26): Use baseMac instead of hostname to fetch CM device
+- AUTOTOOL-1160: cipherText validation when protected by SecureVault
+- AUTOTOOL-1239: Caching data about the host device to speed up declaration processing
+### Changed
+- AUTOTOOL-1062: Update NPM packages
+### Removed
+
+## 1.9.0
+### Added
+- AUTOTOOL-725 and AUTOTOOL-755: Add support for GSLB WideIP and Pools Config and Stats
+### Fixed
+- AUTOTOOL-1061: Basic auth does not work with ElasticSearch consumer
+- AUTOTOOL-1017: Some Splunk legacy tmstats datamodels have period in property name instead of underscore
+### Changed
+- AUTOTOOL-1068: The username and passphrase settings for AWS CloudWatch consumers are now optional
+### Removed
+
+## 1.8.0
+### Added
+- AUTOTOOL-487: Add support for filtering (System Poller and Event Listener)
+- [GitHub #22](https://github.com/F5Networks/f5-telemetry-streaming/pull/22): Reference to pools in virtual server data
+- AUTOTOOl-905: Add machineId to System Poller output
+- AUTOTOOL-817: Add Google StackDriver as a consumer
+
+### Fixed
+### Changed
+- AUTOTOOL-784: Improved error handling to preserve stack trace.  Problem was discovered on a Viprion.  Opened AUTOTOOL-853 to support Viprion in future.
+### Removed
+
+## 1.7.0
+### Added
+- AUTOTOOL-690: Collect all supported tmstat tables for Splunk Legacy
+- AUTOTOOL-748: Add Telemetry Streaming analytics reporting to F5
+- AUTOTOOL-763: Added maxSockets for HTTP and HTTPS connections, defaults to 5
+- AUTOTOOL-724: Add example using Generic HTTP Consumer to publish data to Fluentd
+### Fixed
+- Splunk Tmstat table data is being overwritten when forwarded to Splunk
+- Fixed broken promise chain when loading config file
+### Changed
+### Removed
+
+## 1.6.0
+### Added
+- Add support for new tagging API
+- Collect tmstat's cpu_info_stat for Splunk Legacy
+### Fixed
+### Changed
+### Removed
+
+## 1.5.0
+### Added
+- Collect mask and ipProtocol for virtual servers
+- Collect device groups, ASM state, last ASM change, APM state, AFM state, LTM config time, and GTM config time
+- Collect stats for iRules
+- Support for CGNAT events logs
+- Added "allowSelfSignedCert" to the documentation examples (closing https://github.com/F5Networks/f5-telemetry-streaming/issues/14), and added an associated troubleshooting entry in the documentation on clouddocs.f5.com
+### Fixed
+- Elastic Search Unable to parse and index some messages with previously used keys
+- Elastic Search event data objects containing consecutive periods will be replaced with a single period.
+- Splunk Host property is null for TS events
+### Changed
+### Removed