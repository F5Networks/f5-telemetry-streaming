# f5-telemetry-streaming

[![Slack Status](https://f5cloudsolutions.herokuapp.com/badge.svg)](https://f5cloudsolutions.herokuapp.com)
[![Releases](https://img.shields.io/github/release/f5devcentral/f5-telemetry-streaming.svg)](https://github.com/f5devcentral/f5-telemetry-streaming/releases)
[![Issues](https://img.shields.io/github/issues/f5devcentral/f5-telemetry-streaming.svg)](https://github.com/f5devcentral/f5-telemetry-streaming/issues)

## Introduction
Telemetry Streaming (TS) is an iControl LX Extension delivered as a TMOS-independent RPM file. Installing the TS Extension on BIG-IP enables you to declaratively aggregate, normalize, and forward statistics and events from the BIG-IP to a consumer application by POSTing a single TS JSON declaration to TS’s declarative REST API endpoint.

## Documentation
For the documentation on Telemetry Streaming, including download, installation, and usage instructions, see the Telemetry Streaming User guides at http://clouddocs.f5.com/products/extensions/f5-telemetry-streaming/latest/.

### Example Telemetry Streaming declarations
The Telemetry Streaming documentation contains a variety of example declarations you can use directly or modify to suit your needs. See the [Consumers](https://clouddocs.f5.com/products/extensions/f5-telemetry-streaming/latest/userguide/setting-up-consumer.html) and [Example Declarations](https://clouddocs.f5.com/products/extensions/f5-telemetry-streaming/latest/userguide/declarations.html) pages.

## Filing Issues and Getting Help
If you come across a bug or other issue when using Telemetry Streaming, use [GitHub Issues](https://github.com/f5devcentral/f5-telemetry-streaming/issues) to submit an issue for our team.  You can also see the current known issues on that page, which are tagged with a purple Known Issue label.  

Be sure to see the [Support page](SUPPORT.md) in this repo for more details and supported versions of Telemetry Streaming.


## Copyright

Copyright 2014-2018 F5 Networks Inc.


### F5 Networks Contributor License Agreement

Before you start contributing to any project sponsored by F5 Networks, Inc. (F5) on GitHub, you will need to sign a Contributor License Agreement (CLA).  

If you are signing as an individual, we recommend that you talk to your employer (if applicable) before signing the CLA since some employment agreements may have restrictions on your contributions to other projects. Otherwise by submitting a CLA you represent that you are legally entitled to grant the licenses recited therein.  

If your employer has rights to intellectual property that you create, such as your contributions, you represent that you have received permission to make contributions on behalf of that employer, that your employer has waived such rights for your contributions, or that your employer has executed a separate CLA with F5.   

If you are signing on behalf of a company, you represent that you are legally entitled to grant the license recited therein. You represent further that each employee of the entity that submits contributions is authorized to submit such contributions on behalf of the entity pursuant to the CLA. 



<<<<<<< HEAD
```json
{
    "class": "Telemetry",
    "My_Poller": {
        "class": "Telemetry_System_Poller",
        "interval": 60
    },
    "My_Listener": {
        "class": "Telemetry_Listener",
        "port": 6514
    },
    "My_Consumer": {
        "class": "Telemetry_Consumer",
        "type": "Splunk",
        "host": "192.0.2.1",
        "protocol": "http",
        "port": "8088",
        "passphrase": {
            "cipherText": "apikey"
        }
    }
}
```

### Splunk

Website: [https://www.splunk.com](https://www.splunk.com).

Required information:

- Host: The address of the Splunk instance that runs the HTTP event collector (HEC).
- Protocol: Check if TLS is enabled within the HEC settings (Settings > Data Inputs > HTTP Event Collector).
- Port: Default is 8088, this can be configured within the Global Settings section of the Splunk HEC.
- API Key: An API key must be created and provided in the passphrase object of the declaration, refer to Splunk documentation for the correct way to create an HEC token.

Note: More information about using the HEC can be found on the Splunk website [here](http://docs.splunk.com/Documentation/Splunk/latest/Data/UsetheHTTPEventCollector).

```json
{
    "My_Consumer": {
        "class": "Telemetry_Consumer",
        "type": "Splunk",
        "host": "192.0.2.1",
        "protocol": "http",
        "port": "8088",
        "passphrase": {
            "cipherText": "apikey"
        }
    }
}
```

### Azure Log Analytics

Website: [https://docs.microsoft.com/en-us/azure/azure-monitor/log-query/log-query-overview](https://docs.microsoft.com/en-us/azure/azure-monitor/log-query/log-query-overview).

Required information:

- Workspace ID: Navigate to the Log Analaytics workspace > Advanced Settings > Connected Sources to find the workspace ID.  More information [here](https://docs.microsoft.com/en-us/azure/azure-monitor/platform/data-collector-api).
- Shared Key: Navigate to the Log Analaytics workspace > Advanced Settings > Connected Sources to find the primary key.  More information [here](https://docs.microsoft.com/en-us/azure/azure-monitor/platform/data-collector-api).

Note: More information about using the data collector API can be found [here](https://docs.microsoft.com/en-us/azure/azure-monitor/platform/data-collector-api).

```json
{
    "My_Consumer": {
        "class": "Telemetry_Consumer",
        "type": "Azure_Log_Analytics",
        "workspaceId": "workspaceid",
        "passphrase": {
            "cipherText": "sharedkey"
        }
    }
}
```

Example Dashboard

![image](images/azure_la_dashboard_example.png)

### AWS Cloud Watch

Website: [https://aws.amazon.com/cloudwatch](https://aws.amazon.com/cloudwatch).

Required information:

- Region: AWS region of the cloud watch resource.
- Log Group: Navigate to Cloud Watch > Logs to find the name of the log group.
- Log Stream: Navigate to Cloud Watch > Logs > Your_Log_Group_Name to find the name of the log stream.
- Access Key: Navigate to IAM > Users to find the access key.
- Secret Key: Navigate to IAM > Users to find the secret key.

Note: More information about creating and using IAM roles can be found [here](https://aws.amazon.com/iam).

```json
{
    "My_Consumer": {
        "class": "Telemetry_Consumer",
        "type": "AWS_CloudWatch",
        "region": "us-west-1",
        "logGroup": "f5telemetry",
        "logStream": "default",
        "username": "accesskey",
        "passphrase": {
            "cipherText": "secretkey"
        }
    }
}
```

### AWS S3

Website: [https://aws.amazon.com/s3](https://aws.amazon.com/s3).

Required information:

- Region: AWS region of the S3 bucket.
- Bucket: Navigate to S3 to find the name of the bucket.
- Access Key: Navigate to IAM > Users to find the access key.
- Secret Key: Navigate to IAM > Users to find the secret key.

Note: More information about creating and using IAM roles can be found [here](https://aws.amazon.com/iam).

```json
{
    "My_Consumer": {
        "class": "Telemetry_Consumer",
        "type": "AWS_S3",
        "region": "us-west-1",
        "bucket": "bucketname",
        "username": "accesskey",
        "passphrase": {
            "cipherText": "secretkey"
        }
    }
}
```

### Graphite

Website: [https://graphiteapp.org](https://graphiteapp.org).

Required information:

- Host: The address of the Graphite system.
- Protocol: Check Graphite documentation for configuration.
- Port: Check Graphite documentation for configuration.

Note: More information about installing Graphite can be found [here](https://graphite.readthedocs.io/en/latest/install.html).

Note: More information about Graphite events can be found [here](https://graphite.readthedocs.io/en/latest/events.html).

```json
{
    "My_Consumer": {
        "class": "Telemetry_Consumer",
        "type": "Graphite",
        "host": "192.0.2.1",
        "protocol": "http",
        "port": "80"
    }
}
```

### 2 Consumers

```json
{
    "class": "Telemetry",
    "My_Consumer": {
        "class": "Telemetry_Consumer",
        "type": "Azure_Log_Analytics",
        "host": "workspaceid",
        "passphrase": {
            "cipherText": "sharedkey"
        }
    },
    "My_Second_Consumer": {
        "class": "Telemetry_Consumer",
        "type": "Splunk",
        "host": "192.0.2.1",
        "protocol": "http",
        "port": "8088",
        "passphrase": {
            "cipherText": "apikey"
        }
    }
}
```

### External system (BIG-IP)

```json
{
    "My_Poller": {
        "class": "Telemetry_System_Poller",
        "interval": 60,
        "host": "192.0.2.1",
        "port": 443,
        "username": "myuser",
        "passphrase": {
            "cipherText": "mypassphrase"
        }
    }
}
```

### Container passphrase handling

```json
{
    "passphrase": {
        "environmentVar": "MY_SECRET_ENV_VAR"
    }
}
```

## REST API Endpoints

### Base endpoint

- Telemetry's base URI is **mgmt/shared/telemetry**
- Allowed **Content-Type** for *POST* requests is **application/json**. Otherwise HTTP code 415 **Unsupported Media Type** will be returned.
- Response is valid JSON data.

Request example:

```bash
curl -v -u admin:<admin_password> -X GET http://localhost:8100/mgmt/shared/telemetry/info
```

Output:

```json
{"nodeVersion":"v4.6.0","version":"0.9.0","release":"2","schemaCurrent":"0.9.0","schemaMinimum":"0.9.0"}
```

#### Response

As mentioned above - response is valid JSON data. When response is *HTTP 200* - everything went well, response body - JSON data.

When response code is other than 2xx then response body in general will looks like following object:

```json
{
    "code": ERROR_CODE, // number
    "message": "ERROR_MESSAGE" // string
}
```

Additional properties might be added (depends on error type).

### Info

**<base_endpoint>/info** - endpoint to retrieve information about application.
Allowed HTTP method - **GET**.
Output:

```json
{
    "nodeVersion": "v4.6.0",
    "version": "0.9.0",
    "release": "2",
    "schemaCurrent": "0.9.0",
    "schemaMinimum": "0.9.0"
}
```

### Declare configuration

**<base_endpoint>/declare** - endpoint to declare configuration.
Allowed HTTP method - **POST**.
Request body - valid JSON object. For example see [Configuration Example](#configuration-example).

### System poller

**<base_endpoint>/systempoller/<pollerName>** - endpoint to retrieve data from configured poller.
Allowed HTTP method - **GET**.
Useful for demo or to check if poller was able to connect to device.
**pollerName** should match the name of one of configured pollers.
Otherwise *HTTP 404* will be returned. For output example see [System Info](#system-info).

## Data tracer

Tracer is useful for debug because it dumps intermediate data to file.
Default location for files is **/var/tmp/telemetry**
Each config object has 'tracer' property. Possible values are:

- *false* - tracer disabled
- *true* - tracer enabled, file name will be **DEFAULT_LOCATION/OBJ_TYPE.OBJ_NAME**
- *string* - custom path to file to steam data to

## Output Example

### System Info

```json
{
    "hostname": "telemetry.bigip.com",
    "version": "14.0.0.1",
    "versionBuild": "0.0.2",
    "location": "Seattle",
    "description": "Telemetry BIG-IP",
    "marketingName": "BIG-IP Virtual Edition",
    "platformId": "Z100",
    "chassisId": "9c3abad5-513a-1c43-5bc2be62e957",
    "baseMac": "00:0d:3a:30:34:51",
    "callBackUrl": "https://192.0.2.1",
    "configReady": "yes",
    "licenseReady": "yes",
    "provisionReady": "yes",
    "syncMode": "standalone",
    "syncColor": "green",
    "syncStatus": "Standalone",
    "syncSummary": " ",
    "failoverStatus": "ACTIVE",
    "failoverColor": "green",
    "deviceTimestamp": "2018-12-13T20:24:20Z",
    "cpu": 1,
    "memory": 15,
    "tmmCpu": 1,
    "tmmMemory": 4,
    "tmmTraffic": {
        "clientSideTraffic.bitsIn": 5682858224,
        "clientSideTraffic.bitsOut": 18756943624
    },
    "diskStorage": {
        "/": {
            "1024-blocks": "436342",
            "Capacity": "55%",
            "name": "/"
        },
        "/dev/shm": {
            "1024-blocks": "7181064",
            "Capacity": "1%",
            "name": "/dev/shm"
        },
        "/config": {
            "1024-blocks": "3269592",
            "Capacity": "3%",
            "name": "/config"
        },
        "/usr": {
            "1024-blocks": "4136432",
            "Capacity": "83%",
            "name": "/usr"
        },
        "/var": {
            "1024-blocks": "3096336",
            "Capacity": "28%",
            "name": "/var"
        },
        "/shared": {
            "1024-blocks": "20642428",
            "Capacity": "2%",
            "name": "/shared"
        },
        "/var/log": {
            "1024-blocks": "3023760",
            "Capacity": "5%",
            "name": "/var/log"
        },
        "/appdata": {
            "1024-blocks": "25717852",
            "Capacity": "1%",
            "name": "/appdata"
        },
        "/shared/rrd.1.2": {
            "1024-blocks": "7181064",
            "Capacity": "1%",
            "name": "/shared/rrd.1.2"
        },
        "/var/run": {
            "1024-blocks": "7181064",
            "Capacity": "1%",
            "name": "/var/run"
        },
        "/var/tmstat": {
            "1024-blocks": "7181064",
            "Capacity": "1%",
            "name": "/var/tmstat"
        },
        "/var/prompt": {
            "1024-blocks": "4096",
            "Capacity": "1%",
            "name": "/var/prompt"
        },
        "/var/loipc": {
            "1024-blocks": "7181064",
            "Capacity": "0%",
            "name": "/var/loipc"
        }
    },
    "diskLatency": {
        "sda": {
            "rsec/s": "356.44",
            "wsec/s": "109.09",
            "name": "sda"
        },
        "sdb": {
            "rsec/s": "1.03",
            "wsec/s": "0.00",
            "name": "sdb"
        },
        "dm-0": {
            "rsec/s": "0.02",
            "wsec/s": "0.00",
            "name": "dm-0"
        },
        "dm-1": {
            "rsec/s": "1.16",
            "wsec/s": "64.68",
            "name": "dm-1"
        },
        "dm-2": {
            "rsec/s": "0.02",
            "wsec/s": "0.00",
            "name": "dm-2"
        },
        "dm-3": {
            "rsec/s": "0.83",
            "wsec/s": "26.54",
            "name": "dm-3"
        },
        "dm-4": {
            "rsec/s": "1.16",
            "wsec/s": "5.80",
            "name": "dm-4"
        },
        "dm-5": {
            "rsec/s": "19.59",
            "wsec/s": "2.23",
            "name": "dm-5"
        },
        "dm-6": {
            "rsec/s": "327.64",
            "wsec/s": "0.00",
            "name": "dm-6"
        },
        "dm-7": {
            "rsec/s": "0.62",
            "wsec/s": "0.80",
            "name": "dm-7"
        },
        "dm-8": {
            "rsec/s": "4.28",
            "wsec/s": "9.04",
            "name": "dm-8"
        }
    },
    "networkInterfaces": {
        "1.1": {
            "counters.bitsIn": 18226797032,
            "counters.bitsOut": 5242940808,
            "status": "up",
            "name": "1.1"
        },
        "1.2": {
            "counters.bitsIn": 1534110872,
            "counters.bitsOut": 84389728,
            "status": "up",
            "name": "1.2"
        },
        "mgmt": {
            "counters.bitsIn": 2242676328,
            "counters.bitsOut": 1143046952,
            "status": "up",
            "name": "mgmt"
        }
    },
    "provisionState": {
        "afm": {
            "level": "none",
            "name": "afm"
        },
        "am": {
            "level": "none",
            "name": "am"
        },
        "apm": {
            "level": "none",
            "name": "apm"
        },
        "asm": {
            "level": "none",
            "name": "asm"
        },
        "avr": {
            "level": "none",
            "name": "avr"
        },
        "dos": {
            "level": "none",
            "name": "dos"
        },
        "fps": {
            "level": "none",
            "name": "fps"
        },
        "gtm": {
            "level": "none",
            "name": "gtm"
        },
        "ilx": {
            "level": "none",
            "name": "ilx"
        },
        "lc": {
            "level": "none",
            "name": "lc"
        },
        "ltm": {
            "level": "nominal",
            "name": "ltm"
        },
        "pem": {
            "level": "none",
            "name": "pem"
        },
        "sslo": {
            "level": "none",
            "name": "sslo"
        },
        "swg": {
            "level": "none",
            "name": "swg"
        },
        "urldb": {
            "level": "none",
            "name": "urldb"
        }
    },
    "virtualServerStats": {
        "/Common/app.app/app_vs": {
            "clientside.bitsIn": 5474952,
            "clientside.bitsOut": 66039264,
            "clientside.curConns": 0,
            "destination": "10.0.2.101:80",
            "status.availabilityState": "available",
            "status.enabledState": "enabled",
            "name": "/Common/app.app/app_vs",
            "tenant": "Common",
            "application": "app.app"
        },
        "/Sample_02/A1/serviceMain": {
            "clientside.bitsIn": 0,
            "clientside.bitsOut": 0,
            "clientside.curConns": 0,
            "destination": "192.0.2.11:443",
            "status.availabilityState": "offline",
            "status.enabledState": "enabled",
            "name": "/Sample_02/A1/serviceMain",
            "tenant": "Sample_02",
            "application": "A1"
        },
        "/Sample_02/A1/serviceMain-Redirect": {
            "clientside.bitsIn": 0,
            "clientside.bitsOut": 0,
            "clientside.curConns": 0,
            "destination": "192.0.2.11:80",
            "status.availabilityState": "unknown",
            "status.enabledState": "enabled",
            "name": "/Sample_02/A1/serviceMain-Redirect",
            "tenant": "Sample_02",
            "application": "A1"
        }
    },
    "poolStats": {
        "/Common/app.app/app_pool": {
            "members": {
                "/Common/10.0.3.5:80": {
                    "addr": "10.0.3.5",
                    "port": 80,
                    "serverside.bitsIn": 7392800,
                    "serverside.bitsOut": 67086632,
                    "serverside.curConns": 0,
                    "sessionStatus": "enabled",
                    "status.availabilityState": "available",
                    "status.enabledState": "enabled",
                    "status.statusReason": "Pool member is available"
                }
            },
            "name": "/Common/app.app/app_pool",
            "tenant": "Common",
            "application": "app.app"
        },
        "/Common/telemetry-local": {
            "members": {
                "/Common/10.0.1.100:6514": {
                    "addr": "10.0.1.100",
                    "port": 6514,
                    "serverside.bitsIn": 2881560,
                    "serverside.bitsOut": 615872,
                    "serverside.curConns": 0,
                    "sessionStatus": "enabled",
                    "status.availabilityState": "available",
                    "status.enabledState": "enabled",
                    "status.statusReason": "Pool member is available"
                }
            },
            "name": "/Common/telemetry-local",
            "tenant": "Common",
            "application": ""
        },
        "/Sample_02/A1/web_pool": {
            "members": {
                "/Sample_02/192.0.2.12:80": {
                    "addr": "192.0.2.12",
                    "port": 80,
                    "serverside.bitsIn": 0,
                    "serverside.bitsOut": 0,
                    "serverside.curConns": 0,
                    "sessionStatus": "enabled",
                    "status.availabilityState": "offline",
                    "status.enabledState": "enabled",
                    "status.statusReason": "Pool member has been marked down by a monitor"
                },
                "/Sample_02/192.0.2.13:80": {
                    "addr": "192.0.2.13",
                    "port": 80,
                    "serverside.bitsIn": 0,
                    "serverside.bitsOut": 0,
                    "serverside.curConns": 0,
                    "sessionStatus": "enabled",
                    "status.availabilityState": "offline",
                    "status.enabledState": "enabled",
                    "status.statusReason": "Pool member has been marked down by a monitor"
                }
            },
            "name": "/Sample_02/A1/web_pool",
            "tenant": "Sample_02",
            "application": "A1"
        }
    },
    "ltmPolicyStats": {
        "/Common/example_policy": {
            "invoked": 0,
            "succeeded": 0,
            "actions": {
                "default:0": {
                    "invoked": 0,
                    "succeeded": 0
                },
                "rule_1:0": {
                    "invoked": 0,
                    "succeeded": 0
                }
            },
            "name": "/Common/telemetry",
            "tenant": "Common",
            "application": ""
        }
    },
    "tlsCerts": {
        "ca-bundle.crt": {
            "expirationDate": 1893455999,
            "expirationString": "Dec 31 23:59:59 2029 GMT",
            "issuer": "CN=Starfield Services Root Certificate Authority,OU=http://certificates.starfieldtech.com/repository/,O=Starfield Technologies, Inc.,L=Scottsdale,ST=Arizona,C=US",
            "subject": "CN=Starfield Services Root Certificate Authority,OU=http://certificates.starfieldtech.com/repository/,O=Starfield Technologies, Inc.,L=Scottsdale,ST=Arizona,C=US",
            "name": "ca-bundle.crt"
        },
        "default.crt": {
            "email": "root@localhost.localdomain",
            "expirationDate": 1859497229,
            "expirationString": "Dec  3 23:00:29 2028 GMT",
            "issuer": "emailAddress=root@localhost.localdomain,CN=localhost.localdomain,OU=IT,O=MyCompany,L=Seattle,ST=WA,C=US",
            "subject": "emailAddress=root@localhost.localdomain,CN=localhost.localdomain,OU=IT,O=MyCompany,L=Seattle,ST=WA,C=US",
            "name": "default.crt"
        },
        "f5-ca-bundle.crt": {
            "expirationDate": 1922896554,
            "expirationString": "Dec  7 17:55:54 2030 GMT",
            "issuer": "CN=Entrust Root Certification Authority - G2,OU=(c) 2009 Entrust, Inc. - for authorized use only,OU=See www.entrust.net/legal-terms,O=Entrust, Inc.,C=US",
            "subject": "CN=Entrust Root Certification Authority - G2,OU=(c) 2009 Entrust, Inc. - for authorized use only,OU=See www.entrust.net/legal-terms,O=Entrust, Inc.,C=US",
            "name": "f5-ca-bundle.crt"
        },
        "f5-irule.crt": {
            "email": "support@f5.com",
            "expirationDate": 1815944413,
            "expirationString": "Jul 18 21:00:13 2027 GMT",
            "issuer": "emailAddress=support@f5.com,CN=support.f5.com,OU=Product Development,O=F5 Networks,L=Seattle,ST=Washington,C=US",
            "subject": "emailAddress=support@f5.com,CN=support.f5.com,OU=Product Development,O=F5 Networks,L=Seattle,ST=Washington,C=US",
            "name": "f5-irule.crt"
        }
    },
    "telemetryServiceInfo": {
        "pollingInterval": 300
    },
    "telemetryEventCategory": "systemInfo"
}
```

### Events (Logs)

**Note**: all 'keys' inside of events should be in lower case to enable classification (tenant/application).

#### LTM Request Log

Create LTM Request Log Profile:

- Create Pool (tmsh): ```create ltm pool telemetry-local monitor tcp members replace-all-with { 192.0.2.1:6514 }``` - Note: Replace example address with valid listener address, for example the mgmt IP.
- Create Profile (tmsh): ```create ltm profile request-log telemetry-test request-log-pool telemetry-local request-log-protocol mds-tcp request-log-template event_source=\"request_logging\",hostname=\"$BIGIP_HOSTNAME\",client_ip=\"$CLIENT_IP\",server_ip=\"$SERVER_IP\",http_method=\"$HTTP_METHOD\",http_uri=\"$HTTP_URI\",virtual_name=\"$VIRTUAL_NAME\" request-logging enabled``` - Note: If creating from the GUI the ```\``` are not required.

```json
{
    "event_source":"request_logging",
    "hostname":"hostname",
    "client_ip":"177.47.192.42",
    "server_ip":"",
    "http_method":"GET",
    "http_uri":"/",
    "virtual_name":"/Common/app.app/app_vs",
    "tenant":"Common",
    "application":"app.app",
    "telemetryEventCategory": "event"
}
```

#### AFM Log

Create Security Log Profile:

TBD

```json
{
    "acl_policy_name":"/Common/app",
    "acl_policy_type":"Enforced",
    "acl_rule_name":"ping",
    "action":"Reject",
    "hostname":"telemetry.bigip.com",
    "bigip_mgmt_ip":"10.0.1.100",
    "context_name":"/Common/app.app/app_vs",
    "context_type":"Virtual Server",
    "date_time":"Dec 17 2018 22:46:04",
    "dest_fqdn":"unknown",
    "dest_ip":"10.0.2.101",
    "dst_geo":"Unknown",
    "dest_port":"80",
    "device_product":"Advanced Firewall Module",
    "device_vendor":"F5",
    "device_version":"14.0.0.1.0.0.2",
    "drop_reason":"Policy",
    "errdefs_msgno":"23003137",
    "errdefs_msg_name":"Network Event",
    "flow_id":"0000000000000000",
    "ip_protocol":"TCP",
    "severity":"8",
    "partition_name":"Common",
    "route_domain":"0",
    "sa_translation_pool":"",
    "sa_translation_type":"",
    "source_fqdn":"unknown",
    "source_ip":"50.206.82.144",
    "src_geo":"US/Washington",
    "source_port":"62204",
    "source_user":"unknown",
    "source_user_group":"unknown",
    "translated_dest_ip":"",
    "translated_dest_port":"",
    "translated_ip_protocol":"",
    "translated_route_domain":"",
    "translated_source_ip":"",
    "translated_source_port":"",
    "translated_vlan":"",
    "vlan":"/Common/external",
    "send_to_vs":"",
    "tenant":"Common",
    "application":"app.app",
    "telemetryEventCategory":"event"
}
```

#### ASM Log

Create Security Log Profile:

- Storage Destination: Remote Storage
- Logging Format: Key-Value Pairs (Splunk)
- Protocol: TCP
- Server Addresses: 192.0.2.1:6514

```json
{
    "hostname":"hostname",
    "management_ip_address":"10.0.1.4",
    "management_ip_address_2":"",
    "http_class_name":"/Common/app.app/app_policy",
    "web_application_name":"/Common/app.app/app_policy",
    "policy_name":"/Common/app.app/app_policy",
    "policy_apply_date":"2018-11-19 22:17:57",
    "violations":"Evasion technique detected",
    "support_id":"1730614276869062795",
    "request_status":"blocked",
    "response_code":"0",
    "ip_client":"50.206.82.144",
    "route_domain":"0",
    "method":"GET",
    "protocol":"HTTP",
    "query_string":"",
    "x_forwarded_for_header_value":"50.206.82.144",
    "sig_ids":"",
    "sig_names":"",
    "date_time":"2018-11-19 22:34:40",
    "severity":"Critical",
    "attack_type":"Detection Evasion,Path Traversal",
    "geo_location":"US",
    "ip_address_intelligence":"N/A",
    "username":"N/A",
    "session_id":"f609d8a924419638",
    "src_port":"49804",
    "dest_port":"80",
    "dest_ip":"10.0.2.10",
    "sub_violations":"Evasion technique detected:Directory traversals",
    "virus_name":"N/A",
    "violation_rating":"3",
    "websocket_direction":"N/A",
    "websocket_message_type":"N/A",
    "device_id":"N/A",
    "staged_sig_ids":"",
    "staged_sig_names":"",
    "threat_campaign_names":"",
    "staged_threat_campaign_names":"",
    "blocking_exception_reason":"N/A",
    "captcha_result":"not_received",
    "uri":"/directory/file",
    "fragment":"",
    "request":"GET /admin/..%2F..%2F..%2Fdirectory/file HTTP/1.0\\r\\nHost: host.westus.cloudapp.azure.com\\r\\nConnection: keep-alive\\r\\nCache-Control: max-age",
    "tenant":"Common",
    "application":"app.app",
    "telemetryEventCategory": "event"
}
```

#### APM Log

Create APM Log Profile:

- Create Pool (tmsh): ```create ltm pool telemetry-local monitor tcp members replace-all-with { 192.0.2.1:6514 }``` - Note: Replace example address with valid listener address, for example the mgmt IP.
- Create Log Destination: System -> Logs -> Configuration -> Log Destinations
  - Name: telemetry-hsl (or similar)
  - Type: Remote HSL
  - Protocol: TCP
  - Pool: telemetry-local
- Create Log Destination (format): System -> Logs -> Configuration -> Log Destinations
  - Name: telemetry-formatted (or similar)
  - Forward To: telemetry-hsl
- Create Log Publisher: System -> Logs -> Configuration -> Log Publishers
  - Name: telemetry-publisher (or similar)
  - Destinations: telemetry-formatted
- Create Profile (tmsh): ```create apm log-setting telemetry access replace-all-with { access { publisher telemetry-publisher } }```

```json
{
    "hostname":"telemetry.bigip.com",
    "errdefs_msgno":"01490102:5:",
    "partition_name":"Common",
    "session_id":"ec7fd55d",
    "Access_Profile":"/Common/access_app",
    "Partition":"Common",
    "Session_Id":"ec7fd55d",
    "Access_Policy_Result":"Logon_Deny",
    "tenant":"Common",
    "application":"",
    "telemetryEventCategory":"event"
}

```

## Container

This project builds a container, here are the current steps to build and run that container. Note: Additional steps TBD around pushing to docker hub, etc.

Note: Currently this is building from local node_modules, src, etc.  This should change to using the RPM package.

Build: ```docker build . -t f5-telemetry``` Note: From root folder of this project

Run: ```docker run --rm -d -p 443:443/tcp -p 6514:6514/tcp -e MY_SECRET_ENV_VAR='mysecret' f5-telemetry:latest```

Attach Shell: ```docker exec -it <running container name> /bin/sh```
=======
>>>>>>> ec682e10
<|MERGE_RESOLUTION|>--- conflicted
+++ resolved
@@ -5,24 +5,26 @@
 [![Issues](https://img.shields.io/github/issues/f5devcentral/f5-telemetry-streaming.svg)](https://github.com/f5devcentral/f5-telemetry-streaming/issues)
 
 ## Introduction
+
 Telemetry Streaming (TS) is an iControl LX Extension delivered as a TMOS-independent RPM file. Installing the TS Extension on BIG-IP enables you to declaratively aggregate, normalize, and forward statistics and events from the BIG-IP to a consumer application by POSTing a single TS JSON declaration to TS’s declarative REST API endpoint.
 
 ## Documentation
+
 For the documentation on Telemetry Streaming, including download, installation, and usage instructions, see the Telemetry Streaming User guides at http://clouddocs.f5.com/products/extensions/f5-telemetry-streaming/latest/.
 
 ### Example Telemetry Streaming declarations
+
 The Telemetry Streaming documentation contains a variety of example declarations you can use directly or modify to suit your needs. See the [Consumers](https://clouddocs.f5.com/products/extensions/f5-telemetry-streaming/latest/userguide/setting-up-consumer.html) and [Example Declarations](https://clouddocs.f5.com/products/extensions/f5-telemetry-streaming/latest/userguide/declarations.html) pages.
 
 ## Filing Issues and Getting Help
+
 If you come across a bug or other issue when using Telemetry Streaming, use [GitHub Issues](https://github.com/f5devcentral/f5-telemetry-streaming/issues) to submit an issue for our team.  You can also see the current known issues on that page, which are tagged with a purple Known Issue label.  
 
 Be sure to see the [Support page](SUPPORT.md) in this repo for more details and supported versions of Telemetry Streaming.
 
-
 ## Copyright
 
 Copyright 2014-2018 F5 Networks Inc.
-
 
 ### F5 Networks Contributor License Agreement
 
@@ -30,892 +32,6 @@
 
 If you are signing as an individual, we recommend that you talk to your employer (if applicable) before signing the CLA since some employment agreements may have restrictions on your contributions to other projects. Otherwise by submitting a CLA you represent that you are legally entitled to grant the licenses recited therein.  
 
-If your employer has rights to intellectual property that you create, such as your contributions, you represent that you have received permission to make contributions on behalf of that employer, that your employer has waived such rights for your contributions, or that your employer has executed a separate CLA with F5.   
+If your employer has rights to intellectual property that you create, such as your contributions, you represent that you have received permission to make contributions on behalf of that employer, that your employer has waived such rights for your contributions, or that your employer has executed a separate CLA with F5.
 
-If you are signing on behalf of a company, you represent that you are legally entitled to grant the license recited therein. You represent further that each employee of the entity that submits contributions is authorized to submit such contributions on behalf of the entity pursuant to the CLA. 
-
-
-
-<<<<<<< HEAD
-```json
-{
-    "class": "Telemetry",
-    "My_Poller": {
-        "class": "Telemetry_System_Poller",
-        "interval": 60
-    },
-    "My_Listener": {
-        "class": "Telemetry_Listener",
-        "port": 6514
-    },
-    "My_Consumer": {
-        "class": "Telemetry_Consumer",
-        "type": "Splunk",
-        "host": "192.0.2.1",
-        "protocol": "http",
-        "port": "8088",
-        "passphrase": {
-            "cipherText": "apikey"
-        }
-    }
-}
-```
-
-### Splunk
-
-Website: [https://www.splunk.com](https://www.splunk.com).
-
-Required information:
-
-- Host: The address of the Splunk instance that runs the HTTP event collector (HEC).
-- Protocol: Check if TLS is enabled within the HEC settings (Settings > Data Inputs > HTTP Event Collector).
-- Port: Default is 8088, this can be configured within the Global Settings section of the Splunk HEC.
-- API Key: An API key must be created and provided in the passphrase object of the declaration, refer to Splunk documentation for the correct way to create an HEC token.
-
-Note: More information about using the HEC can be found on the Splunk website [here](http://docs.splunk.com/Documentation/Splunk/latest/Data/UsetheHTTPEventCollector).
-
-```json
-{
-    "My_Consumer": {
-        "class": "Telemetry_Consumer",
-        "type": "Splunk",
-        "host": "192.0.2.1",
-        "protocol": "http",
-        "port": "8088",
-        "passphrase": {
-            "cipherText": "apikey"
-        }
-    }
-}
-```
-
-### Azure Log Analytics
-
-Website: [https://docs.microsoft.com/en-us/azure/azure-monitor/log-query/log-query-overview](https://docs.microsoft.com/en-us/azure/azure-monitor/log-query/log-query-overview).
-
-Required information:
-
-- Workspace ID: Navigate to the Log Analaytics workspace > Advanced Settings > Connected Sources to find the workspace ID.  More information [here](https://docs.microsoft.com/en-us/azure/azure-monitor/platform/data-collector-api).
-- Shared Key: Navigate to the Log Analaytics workspace > Advanced Settings > Connected Sources to find the primary key.  More information [here](https://docs.microsoft.com/en-us/azure/azure-monitor/platform/data-collector-api).
-
-Note: More information about using the data collector API can be found [here](https://docs.microsoft.com/en-us/azure/azure-monitor/platform/data-collector-api).
-
-```json
-{
-    "My_Consumer": {
-        "class": "Telemetry_Consumer",
-        "type": "Azure_Log_Analytics",
-        "workspaceId": "workspaceid",
-        "passphrase": {
-            "cipherText": "sharedkey"
-        }
-    }
-}
-```
-
-Example Dashboard
-
-![image](images/azure_la_dashboard_example.png)
-
-### AWS Cloud Watch
-
-Website: [https://aws.amazon.com/cloudwatch](https://aws.amazon.com/cloudwatch).
-
-Required information:
-
-- Region: AWS region of the cloud watch resource.
-- Log Group: Navigate to Cloud Watch > Logs to find the name of the log group.
-- Log Stream: Navigate to Cloud Watch > Logs > Your_Log_Group_Name to find the name of the log stream.
-- Access Key: Navigate to IAM > Users to find the access key.
-- Secret Key: Navigate to IAM > Users to find the secret key.
-
-Note: More information about creating and using IAM roles can be found [here](https://aws.amazon.com/iam).
-
-```json
-{
-    "My_Consumer": {
-        "class": "Telemetry_Consumer",
-        "type": "AWS_CloudWatch",
-        "region": "us-west-1",
-        "logGroup": "f5telemetry",
-        "logStream": "default",
-        "username": "accesskey",
-        "passphrase": {
-            "cipherText": "secretkey"
-        }
-    }
-}
-```
-
-### AWS S3
-
-Website: [https://aws.amazon.com/s3](https://aws.amazon.com/s3).
-
-Required information:
-
-- Region: AWS region of the S3 bucket.
-- Bucket: Navigate to S3 to find the name of the bucket.
-- Access Key: Navigate to IAM > Users to find the access key.
-- Secret Key: Navigate to IAM > Users to find the secret key.
-
-Note: More information about creating and using IAM roles can be found [here](https://aws.amazon.com/iam).
-
-```json
-{
-    "My_Consumer": {
-        "class": "Telemetry_Consumer",
-        "type": "AWS_S3",
-        "region": "us-west-1",
-        "bucket": "bucketname",
-        "username": "accesskey",
-        "passphrase": {
-            "cipherText": "secretkey"
-        }
-    }
-}
-```
-
-### Graphite
-
-Website: [https://graphiteapp.org](https://graphiteapp.org).
-
-Required information:
-
-- Host: The address of the Graphite system.
-- Protocol: Check Graphite documentation for configuration.
-- Port: Check Graphite documentation for configuration.
-
-Note: More information about installing Graphite can be found [here](https://graphite.readthedocs.io/en/latest/install.html).
-
-Note: More information about Graphite events can be found [here](https://graphite.readthedocs.io/en/latest/events.html).
-
-```json
-{
-    "My_Consumer": {
-        "class": "Telemetry_Consumer",
-        "type": "Graphite",
-        "host": "192.0.2.1",
-        "protocol": "http",
-        "port": "80"
-    }
-}
-```
-
-### 2 Consumers
-
-```json
-{
-    "class": "Telemetry",
-    "My_Consumer": {
-        "class": "Telemetry_Consumer",
-        "type": "Azure_Log_Analytics",
-        "host": "workspaceid",
-        "passphrase": {
-            "cipherText": "sharedkey"
-        }
-    },
-    "My_Second_Consumer": {
-        "class": "Telemetry_Consumer",
-        "type": "Splunk",
-        "host": "192.0.2.1",
-        "protocol": "http",
-        "port": "8088",
-        "passphrase": {
-            "cipherText": "apikey"
-        }
-    }
-}
-```
-
-### External system (BIG-IP)
-
-```json
-{
-    "My_Poller": {
-        "class": "Telemetry_System_Poller",
-        "interval": 60,
-        "host": "192.0.2.1",
-        "port": 443,
-        "username": "myuser",
-        "passphrase": {
-            "cipherText": "mypassphrase"
-        }
-    }
-}
-```
-
-### Container passphrase handling
-
-```json
-{
-    "passphrase": {
-        "environmentVar": "MY_SECRET_ENV_VAR"
-    }
-}
-```
-
-## REST API Endpoints
-
-### Base endpoint
-
-- Telemetry's base URI is **mgmt/shared/telemetry**
-- Allowed **Content-Type** for *POST* requests is **application/json**. Otherwise HTTP code 415 **Unsupported Media Type** will be returned.
-- Response is valid JSON data.
-
-Request example:
-
-```bash
-curl -v -u admin:<admin_password> -X GET http://localhost:8100/mgmt/shared/telemetry/info
-```
-
-Output:
-
-```json
-{"nodeVersion":"v4.6.0","version":"0.9.0","release":"2","schemaCurrent":"0.9.0","schemaMinimum":"0.9.0"}
-```
-
-#### Response
-
-As mentioned above - response is valid JSON data. When response is *HTTP 200* - everything went well, response body - JSON data.
-
-When response code is other than 2xx then response body in general will looks like following object:
-
-```json
-{
-    "code": ERROR_CODE, // number
-    "message": "ERROR_MESSAGE" // string
-}
-```
-
-Additional properties might be added (depends on error type).
-
-### Info
-
-**<base_endpoint>/info** - endpoint to retrieve information about application.
-Allowed HTTP method - **GET**.
-Output:
-
-```json
-{
-    "nodeVersion": "v4.6.0",
-    "version": "0.9.0",
-    "release": "2",
-    "schemaCurrent": "0.9.0",
-    "schemaMinimum": "0.9.0"
-}
-```
-
-### Declare configuration
-
-**<base_endpoint>/declare** - endpoint to declare configuration.
-Allowed HTTP method - **POST**.
-Request body - valid JSON object. For example see [Configuration Example](#configuration-example).
-
-### System poller
-
-**<base_endpoint>/systempoller/<pollerName>** - endpoint to retrieve data from configured poller.
-Allowed HTTP method - **GET**.
-Useful for demo or to check if poller was able to connect to device.
-**pollerName** should match the name of one of configured pollers.
-Otherwise *HTTP 404* will be returned. For output example see [System Info](#system-info).
-
-## Data tracer
-
-Tracer is useful for debug because it dumps intermediate data to file.
-Default location for files is **/var/tmp/telemetry**
-Each config object has 'tracer' property. Possible values are:
-
-- *false* - tracer disabled
-- *true* - tracer enabled, file name will be **DEFAULT_LOCATION/OBJ_TYPE.OBJ_NAME**
-- *string* - custom path to file to steam data to
-
-## Output Example
-
-### System Info
-
-```json
-{
-    "hostname": "telemetry.bigip.com",
-    "version": "14.0.0.1",
-    "versionBuild": "0.0.2",
-    "location": "Seattle",
-    "description": "Telemetry BIG-IP",
-    "marketingName": "BIG-IP Virtual Edition",
-    "platformId": "Z100",
-    "chassisId": "9c3abad5-513a-1c43-5bc2be62e957",
-    "baseMac": "00:0d:3a:30:34:51",
-    "callBackUrl": "https://192.0.2.1",
-    "configReady": "yes",
-    "licenseReady": "yes",
-    "provisionReady": "yes",
-    "syncMode": "standalone",
-    "syncColor": "green",
-    "syncStatus": "Standalone",
-    "syncSummary": " ",
-    "failoverStatus": "ACTIVE",
-    "failoverColor": "green",
-    "deviceTimestamp": "2018-12-13T20:24:20Z",
-    "cpu": 1,
-    "memory": 15,
-    "tmmCpu": 1,
-    "tmmMemory": 4,
-    "tmmTraffic": {
-        "clientSideTraffic.bitsIn": 5682858224,
-        "clientSideTraffic.bitsOut": 18756943624
-    },
-    "diskStorage": {
-        "/": {
-            "1024-blocks": "436342",
-            "Capacity": "55%",
-            "name": "/"
-        },
-        "/dev/shm": {
-            "1024-blocks": "7181064",
-            "Capacity": "1%",
-            "name": "/dev/shm"
-        },
-        "/config": {
-            "1024-blocks": "3269592",
-            "Capacity": "3%",
-            "name": "/config"
-        },
-        "/usr": {
-            "1024-blocks": "4136432",
-            "Capacity": "83%",
-            "name": "/usr"
-        },
-        "/var": {
-            "1024-blocks": "3096336",
-            "Capacity": "28%",
-            "name": "/var"
-        },
-        "/shared": {
-            "1024-blocks": "20642428",
-            "Capacity": "2%",
-            "name": "/shared"
-        },
-        "/var/log": {
-            "1024-blocks": "3023760",
-            "Capacity": "5%",
-            "name": "/var/log"
-        },
-        "/appdata": {
-            "1024-blocks": "25717852",
-            "Capacity": "1%",
-            "name": "/appdata"
-        },
-        "/shared/rrd.1.2": {
-            "1024-blocks": "7181064",
-            "Capacity": "1%",
-            "name": "/shared/rrd.1.2"
-        },
-        "/var/run": {
-            "1024-blocks": "7181064",
-            "Capacity": "1%",
-            "name": "/var/run"
-        },
-        "/var/tmstat": {
-            "1024-blocks": "7181064",
-            "Capacity": "1%",
-            "name": "/var/tmstat"
-        },
-        "/var/prompt": {
-            "1024-blocks": "4096",
-            "Capacity": "1%",
-            "name": "/var/prompt"
-        },
-        "/var/loipc": {
-            "1024-blocks": "7181064",
-            "Capacity": "0%",
-            "name": "/var/loipc"
-        }
-    },
-    "diskLatency": {
-        "sda": {
-            "rsec/s": "356.44",
-            "wsec/s": "109.09",
-            "name": "sda"
-        },
-        "sdb": {
-            "rsec/s": "1.03",
-            "wsec/s": "0.00",
-            "name": "sdb"
-        },
-        "dm-0": {
-            "rsec/s": "0.02",
-            "wsec/s": "0.00",
-            "name": "dm-0"
-        },
-        "dm-1": {
-            "rsec/s": "1.16",
-            "wsec/s": "64.68",
-            "name": "dm-1"
-        },
-        "dm-2": {
-            "rsec/s": "0.02",
-            "wsec/s": "0.00",
-            "name": "dm-2"
-        },
-        "dm-3": {
-            "rsec/s": "0.83",
-            "wsec/s": "26.54",
-            "name": "dm-3"
-        },
-        "dm-4": {
-            "rsec/s": "1.16",
-            "wsec/s": "5.80",
-            "name": "dm-4"
-        },
-        "dm-5": {
-            "rsec/s": "19.59",
-            "wsec/s": "2.23",
-            "name": "dm-5"
-        },
-        "dm-6": {
-            "rsec/s": "327.64",
-            "wsec/s": "0.00",
-            "name": "dm-6"
-        },
-        "dm-7": {
-            "rsec/s": "0.62",
-            "wsec/s": "0.80",
-            "name": "dm-7"
-        },
-        "dm-8": {
-            "rsec/s": "4.28",
-            "wsec/s": "9.04",
-            "name": "dm-8"
-        }
-    },
-    "networkInterfaces": {
-        "1.1": {
-            "counters.bitsIn": 18226797032,
-            "counters.bitsOut": 5242940808,
-            "status": "up",
-            "name": "1.1"
-        },
-        "1.2": {
-            "counters.bitsIn": 1534110872,
-            "counters.bitsOut": 84389728,
-            "status": "up",
-            "name": "1.2"
-        },
-        "mgmt": {
-            "counters.bitsIn": 2242676328,
-            "counters.bitsOut": 1143046952,
-            "status": "up",
-            "name": "mgmt"
-        }
-    },
-    "provisionState": {
-        "afm": {
-            "level": "none",
-            "name": "afm"
-        },
-        "am": {
-            "level": "none",
-            "name": "am"
-        },
-        "apm": {
-            "level": "none",
-            "name": "apm"
-        },
-        "asm": {
-            "level": "none",
-            "name": "asm"
-        },
-        "avr": {
-            "level": "none",
-            "name": "avr"
-        },
-        "dos": {
-            "level": "none",
-            "name": "dos"
-        },
-        "fps": {
-            "level": "none",
-            "name": "fps"
-        },
-        "gtm": {
-            "level": "none",
-            "name": "gtm"
-        },
-        "ilx": {
-            "level": "none",
-            "name": "ilx"
-        },
-        "lc": {
-            "level": "none",
-            "name": "lc"
-        },
-        "ltm": {
-            "level": "nominal",
-            "name": "ltm"
-        },
-        "pem": {
-            "level": "none",
-            "name": "pem"
-        },
-        "sslo": {
-            "level": "none",
-            "name": "sslo"
-        },
-        "swg": {
-            "level": "none",
-            "name": "swg"
-        },
-        "urldb": {
-            "level": "none",
-            "name": "urldb"
-        }
-    },
-    "virtualServerStats": {
-        "/Common/app.app/app_vs": {
-            "clientside.bitsIn": 5474952,
-            "clientside.bitsOut": 66039264,
-            "clientside.curConns": 0,
-            "destination": "10.0.2.101:80",
-            "status.availabilityState": "available",
-            "status.enabledState": "enabled",
-            "name": "/Common/app.app/app_vs",
-            "tenant": "Common",
-            "application": "app.app"
-        },
-        "/Sample_02/A1/serviceMain": {
-            "clientside.bitsIn": 0,
-            "clientside.bitsOut": 0,
-            "clientside.curConns": 0,
-            "destination": "192.0.2.11:443",
-            "status.availabilityState": "offline",
-            "status.enabledState": "enabled",
-            "name": "/Sample_02/A1/serviceMain",
-            "tenant": "Sample_02",
-            "application": "A1"
-        },
-        "/Sample_02/A1/serviceMain-Redirect": {
-            "clientside.bitsIn": 0,
-            "clientside.bitsOut": 0,
-            "clientside.curConns": 0,
-            "destination": "192.0.2.11:80",
-            "status.availabilityState": "unknown",
-            "status.enabledState": "enabled",
-            "name": "/Sample_02/A1/serviceMain-Redirect",
-            "tenant": "Sample_02",
-            "application": "A1"
-        }
-    },
-    "poolStats": {
-        "/Common/app.app/app_pool": {
-            "members": {
-                "/Common/10.0.3.5:80": {
-                    "addr": "10.0.3.5",
-                    "port": 80,
-                    "serverside.bitsIn": 7392800,
-                    "serverside.bitsOut": 67086632,
-                    "serverside.curConns": 0,
-                    "sessionStatus": "enabled",
-                    "status.availabilityState": "available",
-                    "status.enabledState": "enabled",
-                    "status.statusReason": "Pool member is available"
-                }
-            },
-            "name": "/Common/app.app/app_pool",
-            "tenant": "Common",
-            "application": "app.app"
-        },
-        "/Common/telemetry-local": {
-            "members": {
-                "/Common/10.0.1.100:6514": {
-                    "addr": "10.0.1.100",
-                    "port": 6514,
-                    "serverside.bitsIn": 2881560,
-                    "serverside.bitsOut": 615872,
-                    "serverside.curConns": 0,
-                    "sessionStatus": "enabled",
-                    "status.availabilityState": "available",
-                    "status.enabledState": "enabled",
-                    "status.statusReason": "Pool member is available"
-                }
-            },
-            "name": "/Common/telemetry-local",
-            "tenant": "Common",
-            "application": ""
-        },
-        "/Sample_02/A1/web_pool": {
-            "members": {
-                "/Sample_02/192.0.2.12:80": {
-                    "addr": "192.0.2.12",
-                    "port": 80,
-                    "serverside.bitsIn": 0,
-                    "serverside.bitsOut": 0,
-                    "serverside.curConns": 0,
-                    "sessionStatus": "enabled",
-                    "status.availabilityState": "offline",
-                    "status.enabledState": "enabled",
-                    "status.statusReason": "Pool member has been marked down by a monitor"
-                },
-                "/Sample_02/192.0.2.13:80": {
-                    "addr": "192.0.2.13",
-                    "port": 80,
-                    "serverside.bitsIn": 0,
-                    "serverside.bitsOut": 0,
-                    "serverside.curConns": 0,
-                    "sessionStatus": "enabled",
-                    "status.availabilityState": "offline",
-                    "status.enabledState": "enabled",
-                    "status.statusReason": "Pool member has been marked down by a monitor"
-                }
-            },
-            "name": "/Sample_02/A1/web_pool",
-            "tenant": "Sample_02",
-            "application": "A1"
-        }
-    },
-    "ltmPolicyStats": {
-        "/Common/example_policy": {
-            "invoked": 0,
-            "succeeded": 0,
-            "actions": {
-                "default:0": {
-                    "invoked": 0,
-                    "succeeded": 0
-                },
-                "rule_1:0": {
-                    "invoked": 0,
-                    "succeeded": 0
-                }
-            },
-            "name": "/Common/telemetry",
-            "tenant": "Common",
-            "application": ""
-        }
-    },
-    "tlsCerts": {
-        "ca-bundle.crt": {
-            "expirationDate": 1893455999,
-            "expirationString": "Dec 31 23:59:59 2029 GMT",
-            "issuer": "CN=Starfield Services Root Certificate Authority,OU=http://certificates.starfieldtech.com/repository/,O=Starfield Technologies, Inc.,L=Scottsdale,ST=Arizona,C=US",
-            "subject": "CN=Starfield Services Root Certificate Authority,OU=http://certificates.starfieldtech.com/repository/,O=Starfield Technologies, Inc.,L=Scottsdale,ST=Arizona,C=US",
-            "name": "ca-bundle.crt"
-        },
-        "default.crt": {
-            "email": "root@localhost.localdomain",
-            "expirationDate": 1859497229,
-            "expirationString": "Dec  3 23:00:29 2028 GMT",
-            "issuer": "emailAddress=root@localhost.localdomain,CN=localhost.localdomain,OU=IT,O=MyCompany,L=Seattle,ST=WA,C=US",
-            "subject": "emailAddress=root@localhost.localdomain,CN=localhost.localdomain,OU=IT,O=MyCompany,L=Seattle,ST=WA,C=US",
-            "name": "default.crt"
-        },
-        "f5-ca-bundle.crt": {
-            "expirationDate": 1922896554,
-            "expirationString": "Dec  7 17:55:54 2030 GMT",
-            "issuer": "CN=Entrust Root Certification Authority - G2,OU=(c) 2009 Entrust, Inc. - for authorized use only,OU=See www.entrust.net/legal-terms,O=Entrust, Inc.,C=US",
-            "subject": "CN=Entrust Root Certification Authority - G2,OU=(c) 2009 Entrust, Inc. - for authorized use only,OU=See www.entrust.net/legal-terms,O=Entrust, Inc.,C=US",
-            "name": "f5-ca-bundle.crt"
-        },
-        "f5-irule.crt": {
-            "email": "support@f5.com",
-            "expirationDate": 1815944413,
-            "expirationString": "Jul 18 21:00:13 2027 GMT",
-            "issuer": "emailAddress=support@f5.com,CN=support.f5.com,OU=Product Development,O=F5 Networks,L=Seattle,ST=Washington,C=US",
-            "subject": "emailAddress=support@f5.com,CN=support.f5.com,OU=Product Development,O=F5 Networks,L=Seattle,ST=Washington,C=US",
-            "name": "f5-irule.crt"
-        }
-    },
-    "telemetryServiceInfo": {
-        "pollingInterval": 300
-    },
-    "telemetryEventCategory": "systemInfo"
-}
-```
-
-### Events (Logs)
-
-**Note**: all 'keys' inside of events should be in lower case to enable classification (tenant/application).
-
-#### LTM Request Log
-
-Create LTM Request Log Profile:
-
-- Create Pool (tmsh): ```create ltm pool telemetry-local monitor tcp members replace-all-with { 192.0.2.1:6514 }``` - Note: Replace example address with valid listener address, for example the mgmt IP.
-- Create Profile (tmsh): ```create ltm profile request-log telemetry-test request-log-pool telemetry-local request-log-protocol mds-tcp request-log-template event_source=\"request_logging\",hostname=\"$BIGIP_HOSTNAME\",client_ip=\"$CLIENT_IP\",server_ip=\"$SERVER_IP\",http_method=\"$HTTP_METHOD\",http_uri=\"$HTTP_URI\",virtual_name=\"$VIRTUAL_NAME\" request-logging enabled``` - Note: If creating from the GUI the ```\``` are not required.
-
-```json
-{
-    "event_source":"request_logging",
-    "hostname":"hostname",
-    "client_ip":"177.47.192.42",
-    "server_ip":"",
-    "http_method":"GET",
-    "http_uri":"/",
-    "virtual_name":"/Common/app.app/app_vs",
-    "tenant":"Common",
-    "application":"app.app",
-    "telemetryEventCategory": "event"
-}
-```
-
-#### AFM Log
-
-Create Security Log Profile:
-
-TBD
-
-```json
-{
-    "acl_policy_name":"/Common/app",
-    "acl_policy_type":"Enforced",
-    "acl_rule_name":"ping",
-    "action":"Reject",
-    "hostname":"telemetry.bigip.com",
-    "bigip_mgmt_ip":"10.0.1.100",
-    "context_name":"/Common/app.app/app_vs",
-    "context_type":"Virtual Server",
-    "date_time":"Dec 17 2018 22:46:04",
-    "dest_fqdn":"unknown",
-    "dest_ip":"10.0.2.101",
-    "dst_geo":"Unknown",
-    "dest_port":"80",
-    "device_product":"Advanced Firewall Module",
-    "device_vendor":"F5",
-    "device_version":"14.0.0.1.0.0.2",
-    "drop_reason":"Policy",
-    "errdefs_msgno":"23003137",
-    "errdefs_msg_name":"Network Event",
-    "flow_id":"0000000000000000",
-    "ip_protocol":"TCP",
-    "severity":"8",
-    "partition_name":"Common",
-    "route_domain":"0",
-    "sa_translation_pool":"",
-    "sa_translation_type":"",
-    "source_fqdn":"unknown",
-    "source_ip":"50.206.82.144",
-    "src_geo":"US/Washington",
-    "source_port":"62204",
-    "source_user":"unknown",
-    "source_user_group":"unknown",
-    "translated_dest_ip":"",
-    "translated_dest_port":"",
-    "translated_ip_protocol":"",
-    "translated_route_domain":"",
-    "translated_source_ip":"",
-    "translated_source_port":"",
-    "translated_vlan":"",
-    "vlan":"/Common/external",
-    "send_to_vs":"",
-    "tenant":"Common",
-    "application":"app.app",
-    "telemetryEventCategory":"event"
-}
-```
-
-#### ASM Log
-
-Create Security Log Profile:
-
-- Storage Destination: Remote Storage
-- Logging Format: Key-Value Pairs (Splunk)
-- Protocol: TCP
-- Server Addresses: 192.0.2.1:6514
-
-```json
-{
-    "hostname":"hostname",
-    "management_ip_address":"10.0.1.4",
-    "management_ip_address_2":"",
-    "http_class_name":"/Common/app.app/app_policy",
-    "web_application_name":"/Common/app.app/app_policy",
-    "policy_name":"/Common/app.app/app_policy",
-    "policy_apply_date":"2018-11-19 22:17:57",
-    "violations":"Evasion technique detected",
-    "support_id":"1730614276869062795",
-    "request_status":"blocked",
-    "response_code":"0",
-    "ip_client":"50.206.82.144",
-    "route_domain":"0",
-    "method":"GET",
-    "protocol":"HTTP",
-    "query_string":"",
-    "x_forwarded_for_header_value":"50.206.82.144",
-    "sig_ids":"",
-    "sig_names":"",
-    "date_time":"2018-11-19 22:34:40",
-    "severity":"Critical",
-    "attack_type":"Detection Evasion,Path Traversal",
-    "geo_location":"US",
-    "ip_address_intelligence":"N/A",
-    "username":"N/A",
-    "session_id":"f609d8a924419638",
-    "src_port":"49804",
-    "dest_port":"80",
-    "dest_ip":"10.0.2.10",
-    "sub_violations":"Evasion technique detected:Directory traversals",
-    "virus_name":"N/A",
-    "violation_rating":"3",
-    "websocket_direction":"N/A",
-    "websocket_message_type":"N/A",
-    "device_id":"N/A",
-    "staged_sig_ids":"",
-    "staged_sig_names":"",
-    "threat_campaign_names":"",
-    "staged_threat_campaign_names":"",
-    "blocking_exception_reason":"N/A",
-    "captcha_result":"not_received",
-    "uri":"/directory/file",
-    "fragment":"",
-    "request":"GET /admin/..%2F..%2F..%2Fdirectory/file HTTP/1.0\\r\\nHost: host.westus.cloudapp.azure.com\\r\\nConnection: keep-alive\\r\\nCache-Control: max-age",
-    "tenant":"Common",
-    "application":"app.app",
-    "telemetryEventCategory": "event"
-}
-```
-
-#### APM Log
-
-Create APM Log Profile:
-
-- Create Pool (tmsh): ```create ltm pool telemetry-local monitor tcp members replace-all-with { 192.0.2.1:6514 }``` - Note: Replace example address with valid listener address, for example the mgmt IP.
-- Create Log Destination: System -> Logs -> Configuration -> Log Destinations
-  - Name: telemetry-hsl (or similar)
-  - Type: Remote HSL
-  - Protocol: TCP
-  - Pool: telemetry-local
-- Create Log Destination (format): System -> Logs -> Configuration -> Log Destinations
-  - Name: telemetry-formatted (or similar)
-  - Forward To: telemetry-hsl
-- Create Log Publisher: System -> Logs -> Configuration -> Log Publishers
-  - Name: telemetry-publisher (or similar)
-  - Destinations: telemetry-formatted
-- Create Profile (tmsh): ```create apm log-setting telemetry access replace-all-with { access { publisher telemetry-publisher } }```
-
-```json
-{
-    "hostname":"telemetry.bigip.com",
-    "errdefs_msgno":"01490102:5:",
-    "partition_name":"Common",
-    "session_id":"ec7fd55d",
-    "Access_Profile":"/Common/access_app",
-    "Partition":"Common",
-    "Session_Id":"ec7fd55d",
-    "Access_Policy_Result":"Logon_Deny",
-    "tenant":"Common",
-    "application":"",
-    "telemetryEventCategory":"event"
-}
-
-```
-
-## Container
-
-This project builds a container, here are the current steps to build and run that container. Note: Additional steps TBD around pushing to docker hub, etc.
-
-Note: Currently this is building from local node_modules, src, etc.  This should change to using the RPM package.
-
-Build: ```docker build . -t f5-telemetry``` Note: From root folder of this project
-
-Run: ```docker run --rm -d -p 443:443/tcp -p 6514:6514/tcp -e MY_SECRET_ENV_VAR='mysecret' f5-telemetry:latest```
-
-Attach Shell: ```docker exec -it <running container name> /bin/sh```
-=======
->>>>>>> ec682e10
+If you are signing on behalf of a company, you represent that you are legally entitled to grant the license recited therein. You represent further that each employee of the entity that submits contributions is authorized to submit such contributions on behalf of the entity pursuant to the CLA.