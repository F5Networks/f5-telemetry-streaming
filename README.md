--- conflicted
+++ resolved
@@ -36,11 +36,7 @@
    "class": "Telemetry",
    "configuration": {
         "My_Poller": {
-<<<<<<< HEAD
-        "class": "System_Poller",
-=======
             "class": "System_Poller",
->>>>>>> b474eb05
             "enabled": true,
             "trace": false,
             "interval": 60,
